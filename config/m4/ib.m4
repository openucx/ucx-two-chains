--- conflicted
+++ resolved
@@ -209,11 +209,8 @@
               AS_IF([test "x$with_mlx5_dv" == xyes -a "x$have_cq_io" == xyes ], [
                        AC_CHECK_DECLS([
                            mlx5dv_init_obj,
-<<<<<<< HEAD
+                           mlx5dv_devx_general_cmd,
                            MLX5DV_CQ_INIT_ATTR_MASK_CQE_SIZE],
-=======
-                           mlx5dv_devx_general_cmd],
->>>>>>> 1001506e
                                   [], [], [[#include <infiniband/mlx5dv.h>]])
                        AC_CHECK_MEMBERS([struct mlx5dv_cq.cq_uar],
                                   [], [], [[#include <infiniband/mlx5dv.h>]])
