/**
 * Copyright (C) Mellanox Technologies Ltd. 2001-2015.  ALL RIGHTS RESERVED.
 * Copyright (C) Los Alamos National Security, LLC. 2019 ALL RIGHTS RESERVED.
 *
 * See file LICENSE for terms.
 */

#ifndef UCP_EP_H_
#define UCP_EP_H_

#include "ucp_types.h"

#include <ucp/proto/lane_type.h>
#include <ucp/proto/proto_select.h>
#include <ucp/wireup/ep_match.h>
#include <uct/api/uct.h>
#include <ucs/datastruct/queue.h>
#include <ucs/datastruct/ptr_map.inl>
#include <ucs/datastruct/strided_alloc.h>
#include <ucs/debug/assert.h>
#include <ucs/stats/stats.h>


#define UCP_MAX_IOV                16UL


/* Used as invalidated value */
#define UCP_EP_ID_INVALID          UINTPTR_MAX


/* Endpoint flags type */
#if ENABLE_DEBUG_DATA || UCS_ENABLE_ASSERT
typedef uint32_t                   ucp_ep_flags_t;
#else
typedef uint16_t                   ucp_ep_flags_t;
#endif


/**
 * Endpoint flags
 */
enum {
    UCP_EP_FLAG_LOCAL_CONNECTED        = UCS_BIT(0), /* All local endpoints are connected,
                                                        for CM case - local address was packed,
                                                        UCT did not report errors during
                                                        connection establishment protocol
                                                        and disconnect not called yet */
    UCP_EP_FLAG_REMOTE_CONNECTED       = UCS_BIT(1), /* All remote endpoints are connected */
    UCP_EP_FLAG_CONNECT_REQ_QUEUED     = UCS_BIT(2), /* Connection request was queued */
    UCP_EP_FLAG_FAILED                 = UCS_BIT(3), /* EP is in failed state */
    UCP_EP_FLAG_USED                   = UCS_BIT(4), /* EP is in use by the user */
    UCP_EP_FLAG_STREAM_HAS_DATA        = UCS_BIT(5), /* EP has data in the ext.stream.match_q */
    UCP_EP_FLAG_ON_MATCH_CTX           = UCS_BIT(6), /* EP is on match queue */
    UCP_EP_FLAG_REMOTE_ID              = UCS_BIT(7), /* remote ID is valid */
    UCP_EP_FLAG_LISTENER               = UCS_BIT(8), /* EP holds pointer to a listener
                                                        (on server side due to receiving partial
                                                        worker address from the client) */
    UCP_EP_FLAG_CONNECT_PRE_REQ_QUEUED = UCS_BIT(9), /* Pre-Connection request was queued */
    UCP_EP_FLAG_CLOSED                 = UCS_BIT(10),/* EP was closed */
    UCP_EP_FLAG_CLOSE_REQ_VALID        = UCS_BIT(11),/* close protocol is started and
                                                        close_req is valid */
    UCP_EP_FLAG_ERR_HANDLER_INVOKED    = UCS_BIT(12),/* error handler was called */
    UCP_EP_FLAG_TEMPORARY              = UCS_BIT(13),/* the temporary EP which holds
                                                        temporary wireup configuration */
    UCP_EP_FLAG_INDIRECT_ID            = UCS_BIT(14),/* protocols on this endpoint will send
                                                        indirect endpoint id instead of pointer,
                                                        can be replaced with looking at local ID */

    /* DEBUG bits */
    UCP_EP_FLAG_CONNECT_REQ_SENT       = UCS_BIT(16),/* DEBUG: Connection request was sent */
    UCP_EP_FLAG_CONNECT_REP_SENT       = UCS_BIT(17),/* DEBUG: Connection reply was sent */
    UCP_EP_FLAG_CONNECT_ACK_SENT       = UCS_BIT(18),/* DEBUG: Connection ACK was sent */
    UCP_EP_FLAG_CONNECT_REQ_IGNORED    = UCS_BIT(19),/* DEBUG: Connection request was ignored */
    UCP_EP_FLAG_CONNECT_PRE_REQ_SENT   = UCS_BIT(20),/* DEBUG: Connection pre-request was sent */
    UCP_EP_FLAG_SOCKADDR_PARTIAL_ADDR  = UCS_BIT(21),/* DEBUG: Partial worker address was sent
                                                               to the remote peer when starting
                                                               connection establishment on this EP */
    UCP_EP_FLAG_FLUSH_STATE_VALID      = UCS_BIT(22) /* DEBUG: flush_state is valid */
};


/**
 * UCP endpoint statistics counters
 */
enum {
    UCP_EP_STAT_TAG_TX_EAGER,
    UCP_EP_STAT_TAG_TX_EAGER_SYNC,
    UCP_EP_STAT_TAG_TX_RNDV,
    UCP_EP_STAT_LAST
};


/**
 * Endpoint init flags
 */
enum {
    UCP_EP_INIT_FLAG_MEM_TYPE          = UCS_BIT(0),  /**< Endpoint for local mem type transfers */
    UCP_EP_INIT_CREATE_AM_LANE         = UCS_BIT(1),  /**< Endpoint requires an AM lane */
    UCP_EP_INIT_CM_WIREUP_CLIENT       = UCS_BIT(2),  /**< Endpoint wireup protocol is based on CM,
                                                           client side */
    UCP_EP_INIT_CM_WIREUP_SERVER       = UCS_BIT(3),  /**< Endpoint wireup protocol is based on CM,
                                                           server side */
    UCP_EP_INIT_ERR_MODE_PEER_FAILURE  = UCS_BIT(4)   /**< Endpoint requires an
                                                           @ref UCP_ERR_HANDLING_MODE_PEER */
};


#define UCP_EP_STAT_TAG_OP(_ep, _op) \
    UCS_STATS_UPDATE_COUNTER((_ep)->stats, UCP_EP_STAT_TAG_TX_##_op, 1);


/*
 * Endpoint configuration key.
 * This is filled by to the transport selection logic, according to the local
 * resources and set of remote addresses.
 */
struct ucp_ep_config_key {

    ucp_lane_index_t         num_lanes;    /* Number of active lanes */

    struct {
        ucp_rsc_index_t      rsc_index;    /* Resource index */
        ucp_lane_index_t     proxy_lane;   /* UCP_NULL_LANE - no proxy
                                            otherwise - in which lane the real
                                            transport endpoint is stored */
        ucp_md_index_t       dst_md_index; /* Destination memory domain index */
        uint8_t              path_index;   /* Device path index */
        ucp_lane_type_mask_t lane_types;   /* Which types of operations this lane
                                              was selected for */
    } lanes[UCP_MAX_LANES];

    ucp_lane_index_t         am_lane;      /* Lane for AM (can be NULL) */
    ucp_lane_index_t         tag_lane;     /* Lane for tag matching offload (can be NULL) */
    ucp_lane_index_t         wireup_lane;  /* Lane for wireup messages (can be NULL) */
    ucp_lane_index_t         cm_lane;      /* Lane for holding a CM connection (can be NULL) */

    /* Lanes for remote memory access, sorted by priority, highest first */
    ucp_lane_index_t         rma_lanes[UCP_MAX_LANES];

    /* Lanes for high-bw memory access, sorted by priority, highest first */
    ucp_lane_index_t         rma_bw_lanes[UCP_MAX_LANES];

    /* Lane for obtaining remote memory pointer */
    ucp_lane_index_t         rkey_ptr_lane;

    /* Lanes for atomic operations, sorted by priority, highest first */
    ucp_lane_index_t         amo_lanes[UCP_MAX_LANES];

    /* Lanes for high-bw active messages, sorted by priority, highest first */
    ucp_lane_index_t         am_bw_lanes[UCP_MAX_LANES];

    /* Local memory domains to send remote keys for in high-bw rma protocols
     * NOTE: potentially it can be different than what is imposed by rma_bw_lanes,
     * since these are the MDs used by remote side for accessing our memory. */
    ucp_md_map_t             rma_bw_md_map;

    /* Bitmap of remote mds which are reachable from this endpoint (with any set
     * of transports which could be selected in the future).
     */
    ucp_md_map_t             reachable_md_map;

    /* Array with popcount(reachable_md_map) elements, each entry holds the local
     * component index to be used for unpacking remote key from each set bit in
     * reachable_md_map */
    ucp_rsc_index_t          *dst_md_cmpts;

    /* Bitmap of lanes to ep_check keepalive operations. */
    ucp_lane_map_t           ep_check_map;

    /* Error handling mode */
    ucp_err_handling_mode_t  err_mode;
    ucs_status_t             status;
};


/*
 * Configuration for RMA protocols
 */
typedef struct ucp_ep_rma_config {
    ssize_t                max_put_short;    /* Maximal payload of put short */
    size_t                 max_put_bcopy;    /* Maximal total size of put_bcopy */
    size_t                 max_put_zcopy;
    ssize_t                max_get_short;    /* Maximal payload of get short */
    size_t                 max_get_bcopy;    /* Maximal total size of get_bcopy */
    size_t                 max_get_zcopy;
    size_t                 put_zcopy_thresh;
    size_t                 get_zcopy_thresh;
} ucp_ep_rma_config_t;


/*
 * Configuration for AM and tag offload protocols
 */
typedef struct ucp_ep_msg_config {
        ssize_t            max_short;
        size_t             max_bcopy;
        size_t             max_zcopy;
        size_t             max_hdr;
        size_t             max_iov;

        /* zero-copy threshold for operations which do not have to wait for remote side */
        size_t             zcopy_thresh[UCP_MAX_IOV];

        /* zero-copy threshold for mem type buffers */
        size_t             mem_type_zcopy_thresh[UCS_MEMORY_TYPE_LAST];

        /* zero-copy threshold for operations which anyways have to wait for remote side */
        size_t             sync_zcopy_thresh[UCP_MAX_IOV];
        uint8_t            zcopy_auto_thresh; /* if != 0 the zcopy enabled */
} ucp_ep_msg_config_t;


/*
 * Thresholds with and without non-host memory
 */
typedef struct ucp_memtype_thresh {
        ssize_t            memtype_on;
        ssize_t            memtype_off;
} ucp_memtype_thresh_t;


/*
 * Rendezvous thresholds
 */
typedef struct ucp_rndv_thresh {
    /* threshold calculated assuming faster remote completion */
    size_t            remote;
    /* threshold calculated assuming faster local completion, for instance
     * when UCP_OP_ATTR_FLAG_FAST_CMP flag is provided to send operation
     * parameters */
    size_t            local;
} ucp_rndv_thresh_t;


struct ucp_ep_config {

    /* A key which uniquely defines the configuration, and all other fields of
     * configuration (in the current worker) and defined only by it.
     */
    ucp_ep_config_key_t     key;

    /* Bitmap of which lanes are p2p; affects the behavior of connection
     * establishment protocols.
     */
    ucp_lane_map_t          p2p_lanes;

    /* Configuration for each lane that provides RMA */
    ucp_ep_rma_config_t     rma[UCP_MAX_LANES];

    /* Threshold for switching from put_short to put_bcopy */
    size_t                  bcopy_thresh;

    /* Configuration for AM lane */
    ucp_ep_msg_config_t     am;

    /* MD index of each lane */
    ucp_md_index_t          md_index[UCP_MAX_LANES];

    struct {
        /* Maximal total size of rndv_get_zcopy */
        size_t            max_get_zcopy;
        /* Minimal size of rndv_get_zcopy */
        size_t            min_get_zcopy;
        /* Can the message > `max_get_zcopy` be split to
         * the segments that are >= `min_get_zcopy` */
        int               get_zcopy_split;
        /* Maximal total size of rndv_put_zcopy */
        size_t            max_put_zcopy;
        /* Minimal size of rndv_put_zcopy */
        size_t            min_put_zcopy;
        /* Can the message > `max_put_zcopy` be split to
         * the segments that are >= `min_put_zcopy` */
        int               put_zcopy_split;
        /* Threshold for switching from eager to RMA based rendezvous */
        ucp_rndv_thresh_t rma_thresh;
        /* Threshold for switching from eager to AM based rendezvous */
        ucp_rndv_thresh_t am_thresh;
        /* Total size of packed rkey, according to high-bw md_map */
        size_t            rkey_size;
        /* remote memory domains which support rkey_ptr */
        ucp_md_map_t      rkey_ptr_dst_mds;
        /* Lanes for GET zcopy */
        ucp_lane_index_t  get_zcopy_lanes[UCP_MAX_LANES];
        /* Lanes for PUT zcopy */
        ucp_lane_index_t  put_zcopy_lanes[UCP_MAX_LANES];
        /* BW based scale factor */
        double            scale[UCP_MAX_LANES];
    } rndv;

    struct {
        /* Protocols used for tag matching operations
         * (can be AM based or tag offload). */
        const ucp_request_send_proto_t   *proto;
        const ucp_request_send_proto_t   *sync_proto;

        /* Lane used for tag matching operations. */
        ucp_lane_index_t     lane;

        /* Maximal size for eager short. */
        ucp_memtype_thresh_t max_eager_short;

        /* Configuration of the lane used for eager protocols
         * (can be AM or tag offload). */
        ucp_ep_msg_config_t  eager;

        /* Threshold for switching from eager to rendezvous. Can be different
         * from AM thresholds if tag offload is enabled and tag offload lane is
         * not the same as AM lane. */
        struct {
            ucp_rndv_thresh_t    rma_thresh;
            ucp_rndv_thresh_t    am_thresh;
        } rndv;

        struct {
            /* Maximal size for eager short. */
            ucp_memtype_thresh_t max_eager_short;

            /* Maximal iov count for RNDV offload */
            size_t          max_rndv_iov;
            /* Maximal total size for RNDV offload */
            size_t          max_rndv_zcopy;
        } offload;
    } tag;

    struct {
        /* Protocols used for stream operations
         * (currently it's only AM based). */
        const ucp_request_send_proto_t   *proto;
    } stream;

    struct {
        /* Protocols used for am operations */
        const ucp_request_send_proto_t   *proto;
        const ucp_request_send_proto_t   *reply_proto;
    } am_u;

    /* Protocol selection data */
    ucp_proto_select_t            proto_select;
};


/**
 * Protocol layer endpoint, represents a connection to a remote worker
 */
typedef struct ucp_ep {
    ucp_worker_h                  worker;        /* Worker this endpoint belongs to */

    ucp_worker_cfg_index_t        cfg_index;     /* Configuration index */
    ucp_ep_match_conn_sn_t        conn_sn;       /* Sequence number for remote connection */
    ucp_lane_index_t              am_lane;       /* Cached value */
    ucp_ep_flags_t                flags;         /* Endpoint flags */

    /* TODO allocate ep dynamically according to number of lanes */
    uct_ep_h                      uct_eps[UCP_MAX_LANES]; /* Transports for every lane */

#if ENABLE_DEBUG_DATA
    char                          peer_name[UCP_WORKER_NAME_MAX];
#endif

    UCS_STATS_NODE_DECLARE(stats)

} ucp_ep_t;


/**
 * Status of protocol-level remote completions
 */
typedef struct {
    ucs_queue_head_t              reqs;         /* Queue of flush requests which
                                                   are waiting for remote completion */
    uint32_t                      send_sn;      /* Sequence number of sent operations */
    uint32_t                      cmpl_sn;      /* Sequence number of completions */
} ucp_ep_flush_state_t;


/**
 * Status of protocol-level remote completions
 */
typedef struct {
    ucp_request_t             *req;             /* Flush request which is
                                                   used in close protocol */
} ucp_ep_close_proto_req_t;


/**
 * Local and remote EP IDs
 */
typedef struct {
    ucs_ptr_map_key_t             local;         /* Local EP ID */
    ucs_ptr_map_key_t             remote;        /* Remote EP ID */
} ucp_ep_ids_t;


/*
 * Endpoint extension for generic non fast-path data
 */
typedef struct {
    ucp_ep_ids_t                  *ids;          /* Local and remote IDS, TODO:
                                                    remove indirect pointer after
                                                    stride allocator improvement */
    void                          *user_data;    /* User data associated with ep */
    ucs_list_link_t               ep_list;       /* List entry in worker's all eps list */
    ucp_err_handler_cb_t          err_cb;        /* Error handler */

    /* Endpoint match context and remote completion status are mutually exclusive,
     * since remote completions are counted only after the endpoint is already
     * matched to a remote peer.
     */
    union {
        ucp_ep_match_elem_t       ep_match;      /* Matching with remote endpoints */
        ucp_ep_flush_state_t      flush_state;   /* Remove completion status */
        ucp_listener_h            listener;      /* Listener that may be associated with ep */
        ucp_ep_close_proto_req_t  close_req;     /* Close protocol request */
    };
} ucp_ep_ext_gen_t;


/*
 * Endpoint extension for specific protocols
 */
typedef struct {
    struct {
        ucs_list_link_t           ready_list;    /* List entry in worker's EP list */
        ucs_queue_head_t          match_q;       /* Queue of receive data or requests,
                                                    depends on UCP_EP_FLAG_STREAM_HAS_DATA */
    } stream;

    struct {
        ucs_list_link_t           started_ams;
        ucs_queue_head_t          mid_rdesc_q; /* queue of middle fragments, which
                                                  arrived before the first one */
    } am;
} ucp_ep_ext_proto_t;


enum {
    UCP_WIREUP_SA_DATA_FULL_ADDR = 0,   /* Sockaddr client data contains full
                                           address. */
    UCP_WIREUP_SA_DATA_PARTIAL_ADDR,    /* Sockaddr client data contains partial
                                           address, wireup protocol requires
                                           extra MSGs. */
    UCP_WIREUP_SA_DATA_CM_ADDR          /* Sockaddr client data contains address
                                           for CM based wireup: there is only
                                           iface and ep address of transport
                                           lanes, remote device address is
                                           provided by CM and has to be added to
                                           unpacked UCP address locally. */
};


struct ucp_wireup_sockaddr_data {
    uint64_t                  ep_id ;        /**< Endpoint ID */
    uint8_t                   err_mode;      /**< Error handling mode */
    uint8_t                   addr_mode;     /**< The attached address format
                                                  defined by
                                                  UCP_WIREUP_SA_DATA_xx */
    uint8_t                   dev_index;     /**< Device address index used to
                                                  build remote address in
                                                  UCP_WIREUP_SA_DATA_CM_ADDR
                                                  mode */
    /* packed worker address follows */
} UCS_S_PACKED;


typedef struct ucp_conn_request {
    ucp_listener_h              listener;
    union {
        uct_listener_h          listener;
        uct_iface_h             iface;
    } uct;
    uct_conn_request_h          uct_req;
    ucp_rsc_index_t             cm_idx;
    char                        dev_name[UCT_DEVICE_NAME_MAX];
    uct_device_addr_t           *remote_dev_addr;
    struct sockaddr_storage     client_address;
    ucp_wireup_sockaddr_data_t  sa_data;
    /* packed worker address follows */
} ucp_conn_request_t;


void ucp_ep_config_key_reset(ucp_ep_config_key_t *key);

void ucp_ep_config_lane_info_str(ucp_worker_h worker,
                                 const ucp_ep_config_key_t *key,
                                 const unsigned *addr_indices,
                                 ucp_lane_index_t lane,
                                 ucp_rsc_index_t aux_rsc_index,
                                 char *buf, size_t max);

ucs_status_t ucp_ep_create_base(ucp_worker_h worker, const char *peer_name,
                                const char *message, ucp_ep_h *ep_p);

<<<<<<< HEAD
=======
void ucp_ep_destroy_base(ucp_ep_h ep);

>>>>>>> fa49476c
ucs_status_t ucp_worker_create_ep(ucp_worker_h worker, unsigned ep_init_flags,
                                  const char *peer_name, const char *message,
                                  ucp_ep_h *ep_p);

void ucp_ep_delete(ucp_ep_h ep);

ucs_status_t ucp_ep_init_create_wireup(ucp_ep_h ep, unsigned ep_init_flags,
                                       ucp_wireup_ep_t **wireup_ep);

ucs_status_t ucp_ep_create_to_worker_addr(ucp_worker_h worker,
                                          uint64_t local_tl_bitmap,
                                          const ucp_unpacked_address_t *remote_address,
                                          unsigned ep_init_flags,
                                          const char *message, ucp_ep_h *ep_p);

ucs_status_t ucp_ep_create_server_accept(ucp_worker_h worker,
                                         const ucp_conn_request_h conn_request,
                                         ucp_ep_h *ep_p);

ucs_status_ptr_t ucp_ep_flush_internal(ucp_ep_h ep, unsigned uct_flags,
                                       unsigned req_flags,
                                       const ucp_request_param_t *param,
                                       ucp_request_t *worker_req,
                                       ucp_request_callback_t flushed_cb,
                                       const char *debug_name);

ucs_status_t
ucp_ep_create_sockaddr_aux(ucp_worker_h worker, unsigned ep_init_flags,
                           const ucp_unpacked_address_t *remote_address,
                           ucp_ep_h *ep_p);

void ucp_ep_config_key_set_err_mode(ucp_ep_config_key_t *key,
                                    unsigned ep_init_flags);

void ucp_ep_err_pending_purge(uct_pending_req_t *self, void *arg);

void ucp_ep_disconnected(ucp_ep_h ep, int force);

void ucp_ep_destroy_internal(ucp_ep_h ep);

void ucp_ep_cleanup_lanes(ucp_ep_h ep);

int ucp_ep_is_sockaddr_stub(ucp_ep_h ep);

ucs_status_t ucp_ep_config_init(ucp_worker_h worker, ucp_ep_config_t *config,
                                const ucp_ep_config_key_t *key);

void ucp_ep_config_cleanup(ucp_worker_h worker, ucp_ep_config_t *config);

int ucp_ep_config_lane_is_equal(const ucp_ep_config_key_t *key1,
                                const ucp_ep_config_key_t *key2,
                                ucp_lane_index_t lane, int compare_types);

int ucp_ep_config_is_equal(const ucp_ep_config_key_t *key1,
                           const ucp_ep_config_key_t *key2);

int ucp_ep_config_get_multi_lane_prio(const ucp_lane_index_t *lanes,
                                      ucp_lane_index_t lane);

size_t ucp_ep_config_get_zcopy_auto_thresh(size_t iovcnt,
                                           const ucs_linear_func_t *reg_cost,
                                           const ucp_context_h context,
                                           double bandwidth);

ucs_status_t ucp_worker_create_mem_type_endpoints(ucp_worker_h worker);

void ucp_worker_destroy_mem_type_endpoints(ucp_worker_h worker);

ucp_wireup_ep_t * ucp_ep_get_cm_wireup_ep(ucp_ep_h ep);

uint64_t ucp_ep_get_tl_bitmap(ucp_ep_h ep);

uct_ep_h ucp_ep_get_cm_uct_ep(ucp_ep_h ep);

int ucp_ep_is_cm_local_connected(ucp_ep_h ep);

unsigned ucp_ep_local_disconnect_progress(void *arg);

size_t ucp_ep_tag_offload_min_rndv_thresh(ucp_ep_config_t *config);

void ucp_ep_invoke_err_cb(ucp_ep_h ep, ucs_status_t status);

int ucp_ep_config_test_rndv_support(const ucp_ep_config_t *config);

void ucp_ep_flush_completion(uct_completion_t *self, ucs_status_t status);

void ucp_ep_flush_request_ff(ucp_request_t *req, ucs_status_t status);

#endif<|MERGE_RESOLUTION|>--- conflicted
+++ resolved
@@ -449,7 +449,7 @@
 
 
 struct ucp_wireup_sockaddr_data {
-    uint64_t                  ep_id ;        /**< Endpoint ID */
+    uint64_t                  ep_id;         /**< Endpoint ID */
     uint8_t                   err_mode;      /**< Error handling mode */
     uint8_t                   addr_mode;     /**< The attached address format
                                                   defined by
@@ -490,11 +490,8 @@
 ucs_status_t ucp_ep_create_base(ucp_worker_h worker, const char *peer_name,
                                 const char *message, ucp_ep_h *ep_p);
 
-<<<<<<< HEAD
-=======
 void ucp_ep_destroy_base(ucp_ep_h ep);
 
->>>>>>> fa49476c
 ucs_status_t ucp_worker_create_ep(ucp_worker_h worker, unsigned ep_init_flags,
                                   const char *peer_name, const char *message,
                                   ucp_ep_h *ep_p);
