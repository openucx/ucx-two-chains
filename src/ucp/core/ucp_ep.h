--- conflicted
+++ resolved
@@ -15,11 +15,8 @@
 #include <ucs/datastruct/queue.h>
 #include <ucs/stats/stats.h>
 #include <ucs/datastruct/strided_alloc.h>
-<<<<<<< HEAD
-=======
 #include <ucs/debug/assert.h>
-#include <ucp/api/ucpx.h>
->>>>>>> ad08b30c
+
 
 #define UCP_MAX_IOV                16UL
 
