--- conflicted
+++ resolved
@@ -109,13 +109,8 @@
     unsigned                      stub_pend_count;/* Number of pending requests on stub endpoints*/
 
     khash_t(ucp_worker_ep_hash)   ep_hash;       /* Hash table of all endpoints */
-<<<<<<< HEAD
     khash_t(ucp_ep_errh_hash)     ep_errh_hash;  /* Hash table of error handlers associated with endpoints */
-    uct_iface_h                   *ifaces;       /* Array of interfaces, one for each resource */
-    uct_iface_attr_t              *iface_attrs;  /* Array of interface attributes */
-=======
     ucp_worker_iface_t            *ifaces;       /* Array of interfaces, one for each resource */
->>>>>>> b972dd35
     ucs_mpool_t                   am_mp;         /* Memory pool for AM receives */
     UCS_STATS_NODE_DECLARE(stats);
     unsigned                      ep_config_max; /* Maximal number of configurations */
