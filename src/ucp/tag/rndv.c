/**
 * Copyright (C) Mellanox Technologies Ltd. 2001-2020.  ALL RIGHTS RESERVED.
 *
 * See file LICENSE for terms.
 */

#ifdef HAVE_CONFIG_H
#  include "config.h"
#endif

#include "rndv.h"
#include "tag_rndv.h"
#include "tag_match.inl"
#include "offload.h"

#include <ucp/proto/proto_am.inl>
#include <ucs/datastruct/queue.h>

static int ucp_rndv_is_recv_pipeline_needed(ucp_request_t *rndv_req,
                                            const ucp_rndv_rts_hdr_t *rndv_rts_hdr,
                                            ucs_memory_type_t mem_type)
{
    ucp_md_index_t md_index;
    uct_md_attr_t *md_attr;
    uint64_t mem_types;

    /* no bw lanes */
    if (!ucp_ep_config(rndv_req->send.ep)->key.rma_bw_md_map) {
        return 0;
    }

    /* disqualify recv side pipeline if
     * a mem_type bw lane exist AND
     * lane can do RMA on remote mem_type
     */
    mem_types = UCS_BIT(mem_type);
    if (rndv_rts_hdr->address) {
        mem_types |= UCS_BIT(ucp_rkey_packed_mem_type(rndv_rts_hdr + 1));
    }

    ucs_for_each_bit(md_index,
                     ucp_ep_config(rndv_req->send.ep)->key.rma_bw_md_map) {
        md_attr = &rndv_req->send.ep->worker->context->tl_mds[md_index].attr;
        if (ucs_test_all_flags(md_attr->cap.reg_mem_types, mem_types)) {
            return 0;
        }
    }

    return 1;
}

static int ucp_rndv_is_put_pipeline_needed(uintptr_t remote_address,
                                           size_t length, size_t min_get_zcopy,
                                           size_t max_get_zcopy)
{
    /* fallback to PUT pipeline if remote mem type is non-HOST memory OR
     * can't do GET ZCOPY */
    return ((remote_address == 0) || (max_get_zcopy == 0) ||
            (length < min_get_zcopy));
}

static ucp_lane_index_t
ucp_rndv_req_get_zcopy_rma_lane(ucp_request_t *rndv_req, ucp_lane_map_t ignore,
                                uct_rkey_t *uct_rkey_p)
{
    ucp_ep_h ep                = rndv_req->send.ep;
    ucp_ep_config_t *ep_config = ucp_ep_config(ep);

   return ucp_rkey_find_rma_lane(ep->worker->context, ep_config,
                                 rndv_req->send.mem_type,
                                 ep_config->rndv.get_zcopy_lanes,
                                 rndv_req->send.rndv_get.rkey, ignore, uct_rkey_p);
}

size_t ucp_rndv_rts_pack(ucp_request_t *sreq, ucp_rndv_rts_hdr_t *rndv_rts_hdr,
                         uint16_t flags)
{
    ucp_worker_h worker = sreq->send.ep->worker;
    ssize_t packed_rkey_size;

    rndv_rts_hdr->sreq.reqptr = (uintptr_t)sreq;
    rndv_rts_hdr->sreq.ep_ptr = ucp_request_get_dest_ep_ptr(sreq);
    rndv_rts_hdr->size        = sreq->send.length;
    rndv_rts_hdr->flags       = flags;

    /* Pack remote keys (which can be empty list) */
    if (UCP_DT_IS_CONTIG(sreq->send.datatype) &&
        ucp_rndv_is_get_zcopy(sreq->send.mem_type,
                              worker->context->config.ext.rndv_mode)) {
        /* pack rkey, ask target to do get_zcopy */
        rndv_rts_hdr->address = (uintptr_t)sreq->send.buffer;
        packed_rkey_size = ucp_rkey_pack_uct(worker->context,
                                             sreq->send.state.dt.dt.contig.md_map,
                                             sreq->send.state.dt.dt.contig.memh,
                                             sreq->send.mem_type,
                                             rndv_rts_hdr + 1);
        if (packed_rkey_size < 0) {
            ucs_fatal("failed to pack rendezvous remote key: %s",
                      ucs_status_string((ucs_status_t)packed_rkey_size));
        }

        ucs_assert(packed_rkey_size <=
                   ucp_ep_config(sreq->send.ep)->rndv.rkey_size);
    } else {
        rndv_rts_hdr->address = 0;
        packed_rkey_size      = 0;
    }

    return sizeof(*rndv_rts_hdr) + packed_rkey_size;
}

static size_t ucp_rndv_rtr_pack(void *dest, void *arg)
{
    ucp_request_t *rndv_req          = arg;
    ucp_rndv_rtr_hdr_t *rndv_rtr_hdr = dest;
    ucp_request_t *rreq              = rndv_req->send.rndv_rtr.rreq;
    ssize_t packed_rkey_size;

    rndv_rtr_hdr->sreq_ptr = rndv_req->send.rndv_rtr.remote_request;
    rndv_rtr_hdr->rreq_ptr = (uintptr_t)rreq; /* request of receiver side */

    /* Pack remote keys (which can be empty list) */
    if (UCP_DT_IS_CONTIG(rreq->recv.datatype)) {
        rndv_rtr_hdr->address = (uintptr_t)rreq->recv.buffer;
        rndv_rtr_hdr->size    = rndv_req->send.rndv_rtr.length;
        rndv_rtr_hdr->offset  = rndv_req->send.rndv_rtr.offset;

        packed_rkey_size = ucp_rkey_pack_uct(rndv_req->send.ep->worker->context,
                                             rreq->recv.state.dt.contig.md_map,
                                             rreq->recv.state.dt.contig.memh,
                                             rreq->recv.mem_type,
                                             rndv_rtr_hdr + 1);
        if (packed_rkey_size < 0) {
            return packed_rkey_size;
        }
    } else {
        rndv_rtr_hdr->address = 0;
        rndv_rtr_hdr->size    = 0;
        rndv_rtr_hdr->offset  = 0;
        packed_rkey_size      = 0;
    }

    return sizeof(*rndv_rtr_hdr) + packed_rkey_size;
}

UCS_PROFILE_FUNC(ucs_status_t, ucp_proto_progress_rndv_rtr, (self),
                 uct_pending_req_t *self)
{
    ucp_request_t *rndv_req = ucs_container_of(self, ucp_request_t, send.uct);
    size_t packed_rkey_size;
    ucs_status_t status;

    /* send the RTR. the pack_cb will pack all the necessary fields in the RTR */
    packed_rkey_size = ucp_ep_config(rndv_req->send.ep)->rndv.rkey_size;
    status = ucp_do_am_single(self, UCP_AM_ID_RNDV_RTR, ucp_rndv_rtr_pack,
                              sizeof(ucp_rndv_rtr_hdr_t) + packed_rkey_size);
    if (status == UCS_OK) {
        /* release rndv request */
        ucp_request_put(rndv_req);
    }

    return status;
}

ucs_status_t ucp_rndv_reg_send_buffer(ucp_request_t *sreq)
{
    ucp_ep_h ep = sreq->send.ep;
    ucp_md_map_t md_map;
    ucs_status_t status;

    if (UCP_DT_IS_CONTIG(sreq->send.datatype) &&
        ucp_rndv_is_get_zcopy(sreq->send.mem_type,
                              ep->worker->context->config.ext.rndv_mode)) {

        /* register a contiguous buffer for rma_get */
        md_map = ucp_ep_config(ep)->key.rma_bw_md_map;

        /* Pass UCT_MD_MEM_FLAG_HIDE_ERRORS flag, because registration may fail
         * if md does not support send memory type (e.g. CUDA memory). In this
         * case RTS will be sent with empty key, and sender will fallback to
         * PUT or pipeline protocols. */
        status = ucp_request_send_buffer_reg(sreq, md_map,
                                             UCT_MD_MEM_FLAG_HIDE_ERRORS);
        if (status != UCS_OK) {
            return status;
        }
    }

    return UCS_OK;
}

static UCS_F_ALWAYS_INLINE size_t
ucp_rndv_adjust_zcopy_length(size_t min_zcopy, size_t max_zcopy, size_t align,
                             size_t send_length, size_t offset, size_t length)
{
    size_t result_length, tail;

    ucs_assert(length > 0);

    /* ensure that the current length is over min_zcopy */
    result_length = ucs_max(length, min_zcopy);

    /* ensure that the current length is less than max_zcopy */
    result_length = ucs_min(result_length, max_zcopy);

    /* ensure that tail (rest of message) is over min_zcopy */
    ucs_assertv(send_length >= (offset + result_length),
                "send_length=%zu, offset=%zu, length=%zu",
                send_length, offset, result_length);
    tail = send_length - (offset + result_length);
    if (ucs_unlikely((tail != 0) && (tail < min_zcopy))) {
        /* ok, tail is less zcopy minimal & could not be processed as
         * standalone operation */
        /* check if we have room to increase current part and not
         * step over max_zcopy */
        if (result_length < (max_zcopy - tail)) {
            /* if we can increase length by min_zcopy - let's do it to
             * avoid small tail (we have limitation on minimal get zcopy) */
            result_length += tail;
        } else {
            /* reduce current length by align or min_zcopy value
             * to process it on next round */
            ucs_assert(result_length > ucs_max(min_zcopy, align));
            result_length -= ucs_max(min_zcopy, align);
        }
    }

    ucs_assertv(result_length >= min_zcopy, "length=%zu, min_zcopy=%zu",
                result_length, min_zcopy);
    ucs_assertv(((send_length - (offset + result_length)) == 0) ||
                ((send_length - (offset + result_length)) >= min_zcopy),
                "send_length=%zu, offset=%zu, length=%zu, min_zcopy=%zu",
                send_length, offset, result_length, min_zcopy);

    return result_length;
}

static void ucp_rndv_complete_send(ucp_request_t *sreq, ucs_status_t status)
{
    ucp_request_send_generic_dt_finish(sreq);
    ucp_request_send_buffer_dereg(sreq);
    ucp_request_complete_send(sreq, status);
}

static void ucp_rndv_req_send_ats(ucp_request_t *rndv_req, ucp_request_t *rreq,
                                  uintptr_t remote_request, ucs_status_t status)
{
    ucp_trace_req(rndv_req, "send ats remote_request 0x%lx", remote_request);
    UCS_PROFILE_REQUEST_EVENT(rreq, "send_ats", 0);

    rndv_req->send.lane                 = ucp_ep_get_am_lane(rndv_req->send.ep);
    rndv_req->send.uct.func             = ucp_proto_progress_am_single;
    rndv_req->send.proto.am_id          = UCP_AM_ID_RNDV_ATS;
    rndv_req->send.proto.status         = status;
    rndv_req->send.proto.remote_request = remote_request;
    rndv_req->send.proto.comp_cb        = ucp_request_put;

    ucp_request_send(rndv_req, 0);
}

UCS_PROFILE_FUNC_VOID(ucp_rndv_complete_rma_put_zcopy, (sreq),
                      ucp_request_t *sreq)
{
    ucp_trace_req(sreq, "rndv_put completed");
    UCS_PROFILE_REQUEST_EVENT(sreq, "complete_rndv_put", 0);

    ucp_request_send_buffer_dereg(sreq);
    ucp_request_complete_send(sreq, UCS_OK);
}

static void ucp_rndv_send_atp(ucp_request_t *sreq, uintptr_t remote_request)
{
    ucs_assertv(sreq->send.state.dt.offset == sreq->send.length,
                "sreq=%p offset=%zu length=%zu", sreq,
                sreq->send.state.dt.offset, sreq->send.length);

    ucp_trace_req(sreq, "send atp remote_request 0x%lx", remote_request);
    UCS_PROFILE_REQUEST_EVENT(sreq, "send_atp", 0);

    /* destroy rkey before it gets overridden by ATP protocol data */
    ucp_rkey_destroy(sreq->send.rndv_put.rkey);

    sreq->send.lane                 = ucp_ep_get_am_lane(sreq->send.ep);
    sreq->send.uct.func             = ucp_proto_progress_am_single;
    sreq->send.proto.am_id          = UCP_AM_ID_RNDV_ATP;
    sreq->send.proto.status         = UCS_OK;
    sreq->send.proto.remote_request = remote_request;
    sreq->send.proto.comp_cb        = ucp_rndv_complete_rma_put_zcopy;

    ucp_request_send(sreq, 0);
}

UCS_PROFILE_FUNC_VOID(ucp_rndv_complete_frag_rma_put_zcopy, (fsreq),
                      ucp_request_t *fsreq)
{
    ucp_request_t *sreq = fsreq->send.proto.sreq;

    sreq->send.state.dt.offset += fsreq->send.length;

    /* delete fragments send request */
    ucp_request_put(fsreq);

    /* complete send request after put completions of all fragments */
    if (sreq->send.state.dt.offset == sreq->send.length) {
        ucp_rndv_complete_rma_put_zcopy(sreq);
    }
}

static void ucp_rndv_send_frag_atp(ucp_request_t *fsreq, uintptr_t remote_request)
{
    ucp_trace_req(fsreq, "send frag atp remote_request 0x%lx", remote_request);
    UCS_PROFILE_REQUEST_EVENT(fsreq, "send_frag_atp", 0);

    /* destroy rkey before it gets overridden by ATP protocol data */
    ucp_rkey_destroy(fsreq->send.rndv_put.rkey);

    fsreq->send.lane                 = ucp_ep_get_am_lane(fsreq->send.ep);
    fsreq->send.uct.func             = ucp_proto_progress_am_single;
    fsreq->send.proto.sreq           = fsreq->send.rndv_put.sreq;
    fsreq->send.proto.am_id          = UCP_AM_ID_RNDV_ATP;
    fsreq->send.proto.status         = UCS_OK;
    fsreq->send.proto.remote_request = remote_request;
    fsreq->send.proto.comp_cb        = ucp_rndv_complete_frag_rma_put_zcopy;

    ucp_request_send(fsreq, 0);
}

static void ucp_rndv_zcopy_recv_req_complete(ucp_request_t *req, ucs_status_t status)
{
    ucp_request_recv_buffer_dereg(req);
    ucp_request_complete_tag_recv(req, status);
}

static void ucp_rndv_complete_rma_get_zcopy(ucp_request_t *rndv_req,
                                            ucs_status_t status)
{
    ucp_request_t *rreq = rndv_req->send.rndv_get.rreq;

    ucs_assertv(rndv_req->send.state.dt.offset == rndv_req->send.length,
                "rndv_req=%p offset=%zu length=%zu", rndv_req,
                rndv_req->send.state.dt.offset, rndv_req->send.length);

    ucp_trace_req(rndv_req, "rndv_get completed with status %s",
                  ucs_status_string(status));
    UCS_PROFILE_REQUEST_EVENT(rreq, "complete_rndv_get", 0);

    ucp_rkey_destroy(rndv_req->send.rndv_get.rkey);
    ucp_request_send_buffer_dereg(rndv_req);

    if (status == UCS_OK) {
        ucp_rndv_req_send_ats(rndv_req, rreq,
                              rndv_req->send.rndv_get.remote_request, UCS_OK);
    } else {
        /* if completing RNDV with the error, just release RNDV request */
        ucp_request_put(rndv_req);
    }

    ucp_rndv_zcopy_recv_req_complete(rreq, status);
}

static void ucp_rndv_recv_data_init(ucp_request_t *rreq, size_t size)
{
    rreq->status             = UCS_OK;
    rreq->recv.tag.remaining = size;
}

static void ucp_rndv_req_send_rtr(ucp_request_t *rndv_req, ucp_request_t *rreq,
                                  uintptr_t sender_reqptr, size_t recv_length,
                                  size_t offset)
{
    ucp_trace_req(rndv_req, "send rtr remote sreq 0x%lx rreq %p", sender_reqptr,
                  rreq);

    rndv_req->send.lane                    = ucp_ep_get_am_lane(rndv_req->send.ep);
    rndv_req->send.uct.func                = ucp_proto_progress_rndv_rtr;
    rndv_req->send.rndv_rtr.remote_request = sender_reqptr;
    rndv_req->send.rndv_rtr.rreq           = rreq;
    rndv_req->send.rndv_rtr.length         = recv_length;
    rndv_req->send.rndv_rtr.offset         = offset;

    ucp_request_send(rndv_req, 0);
}

static void ucp_rndv_get_lanes_count(ucp_request_t *rndv_req)
{
    ucp_ep_h ep        = rndv_req->send.ep;
    ucp_lane_map_t map = 0;
    uct_rkey_t uct_rkey;
    ucp_lane_index_t lane;

    if (ucs_likely(rndv_req->send.rndv_get.lane_count != 0)) {
        return; /* already resolved */
    }

    while ((lane = ucp_rndv_req_get_zcopy_rma_lane(rndv_req, map, &uct_rkey))
            != UCP_NULL_LANE) {
        rndv_req->send.rndv_get.lane_count++;
        map |= UCS_BIT(lane);
    }

    rndv_req->send.rndv_get.lane_count = ucs_min(rndv_req->send.rndv_get.lane_count,
                                                 ep->worker->context->config.ext.max_rndv_lanes);
}

static ucp_lane_index_t
ucp_rndv_get_zcopy_get_lane(ucp_request_t *rndv_req, uct_rkey_t *uct_rkey)
{
    ucp_lane_index_t lane;

    lane = ucp_rndv_req_get_zcopy_rma_lane(rndv_req,
                                           rndv_req->send.rndv_get.lanes_map,
                                           uct_rkey);

    if ((lane == UCP_NULL_LANE) && (rndv_req->send.rndv_get.lanes_map != 0)) {
        /* lanes_map != 0 - no more lanes (but BW lanes are exist because map
         * is not NULL - we found at least one lane on previous iteration).
         * reset used lanes map to NULL and iterate it again */
        rndv_req->send.rndv_get.lanes_map = 0;
        lane = ucp_rndv_req_get_zcopy_rma_lane(rndv_req,
                                               rndv_req->send.rndv_get.lanes_map,
                                               uct_rkey);
    }

    return lane;
}

static void ucp_rndv_get_zcopy_next_lane(ucp_request_t *rndv_req)
{
    /* mask lane for next iteration.
     * next time this lane will not be selected & we continue
     * with another lane */
    ucp_ep_h ep = rndv_req->send.ep;

    rndv_req->send.rndv_get.lanes_map |= UCS_BIT(rndv_req->send.lane);

    /* in case if masked too much lanes - reset mask to zero
     * to select first lane next time */
    if (ucs_popcount(rndv_req->send.rndv_get.lanes_map) >=
        ep->worker->context->config.ext.max_rndv_lanes) {
        rndv_req->send.rndv_get.lanes_map = 0;
    }
}

UCS_PROFILE_FUNC(ucs_status_t, ucp_rndv_progress_rma_get_zcopy, (self),
                 uct_pending_req_t *self)
{
    ucp_request_t *rndv_req = ucs_container_of(self, ucp_request_t, send.uct);
    ucp_ep_h ep             = rndv_req->send.ep;
    ucp_ep_config_t *config = ucp_ep_config(ep);
    const size_t max_iovcnt = 1;
    uct_iface_attr_t* attrs;
    ucs_status_t status;
    size_t offset, length, ucp_mtu, remaining, align, chunk;
    uct_iov_t iov[max_iovcnt];
    size_t iovcnt;
    ucp_rsc_index_t rsc_index;
    ucp_dt_state_t state;
    uct_rkey_t uct_rkey;
    size_t min_zcopy;
    size_t max_zcopy;
    int pending_add_res;
    ucp_lane_index_t lane;

    ucp_rndv_get_lanes_count(rndv_req);
    ucs_assert_always(rndv_req->send.rndv_get.lane_count > 0);

    /* Figure out which lane to use for get operation */
    rndv_req->send.lane = lane = ucp_rndv_get_zcopy_get_lane(rndv_req, &uct_rkey);

    if (lane == UCP_NULL_LANE) {
        /* If can't perform get_zcopy - switch to active-message.
         * NOTE: we do not register memory and do not send our keys. */
        ucp_trace_req(rndv_req, "remote memory unreachable, switch to rtr");
        ucp_rkey_destroy(rndv_req->send.rndv_get.rkey);
        ucp_rndv_recv_data_init(rndv_req->send.rndv_get.rreq,
                                rndv_req->send.length);
        /* Update statistics counters from get_zcopy to rtr */
        UCP_WORKER_STAT_RNDV(ep->worker, GET_ZCOPY, -1);
        UCP_WORKER_STAT_RNDV(ep->worker, SEND_RTR,  +1);
        ucp_rndv_req_send_rtr(rndv_req, rndv_req->send.rndv_get.rreq,
                              rndv_req->send.rndv_get.remote_request,
                              rndv_req->send.length, 0ul);
        return UCS_OK;
    }

    if (!rndv_req->send.mdesc) {
        status = ucp_send_request_add_reg_lane(rndv_req, lane);
        ucs_assert_always(status == UCS_OK);
    }

    rsc_index = ucp_ep_get_rsc_index(ep, lane);
    attrs     = ucp_worker_iface_get_attr(ep->worker, rsc_index);
    align     = attrs->cap.get.opt_zcopy_align;
    ucp_mtu   = attrs->cap.get.align_mtu;
    min_zcopy = config->rndv.min_get_zcopy;
    max_zcopy = config->rndv.max_get_zcopy;

    offset    = rndv_req->send.state.dt.offset;
    remaining = (uintptr_t)rndv_req->send.buffer % align;

    if ((offset == 0) && (remaining > 0) && (rndv_req->send.length > ucp_mtu)) {
        length = ucp_mtu - remaining;
    } else {
        chunk = ucs_align_up((size_t)(rndv_req->send.length /
                                      rndv_req->send.rndv_get.lane_count
                                      * config->rndv.scale[lane]),
                             align);
        length = ucs_min(chunk, rndv_req->send.length - offset);
    }

    length = ucp_rndv_adjust_zcopy_length(min_zcopy, max_zcopy, align,
                                          rndv_req->send.length, offset,
                                          length);

    ucs_trace_data("req %p: offset %zu remainder %zu rma-get to %p len %zu lane %d",
                   rndv_req, offset, remaining,
                   UCS_PTR_BYTE_OFFSET(rndv_req->send.buffer, offset),
                   length, lane);

    state = rndv_req->send.state.dt;
    /* TODO: is this correct? memh array may skip MD's where
     * registration is not supported. for now SHM may avoid registration,
     * but it will work on single lane */
    ucp_dt_iov_copy_uct(ep->worker->context, iov, &iovcnt, max_iovcnt, &state,
                        rndv_req->send.buffer, ucp_dt_make_contig(1), length,
                        ucp_ep_md_index(ep, lane),
                        rndv_req->send.mdesc);

    for (;;) {
        status = uct_ep_get_zcopy(ep->uct_eps[lane],
                                  iov, iovcnt,
                                  rndv_req->send.rndv_get.remote_address + offset,
                                  uct_rkey,
                                  &rndv_req->send.state.uct_comp);
        ucp_request_send_state_advance(rndv_req, &state,
                                       UCP_REQUEST_SEND_PROTO_RNDV_GET,
                                       status);
        if (rndv_req->send.state.dt.offset == rndv_req->send.length) {
            if (rndv_req->send.state.uct_comp.count == 0) {
                rndv_req->send.state.uct_comp.func(&rndv_req->send.state.uct_comp, status);
            }
            return UCS_OK;
        } else if (!UCS_STATUS_IS_ERR(status)) {
            /* in case if not all chunks are transmitted - return in_progress
             * status */
            ucp_rndv_get_zcopy_next_lane(rndv_req);
            return UCS_INPROGRESS;
        } else {
            if (status == UCS_ERR_NO_RESOURCE) {
                if (lane != rndv_req->send.pending_lane) {
                    /* switch to new pending lane */
                    pending_add_res = ucp_request_pending_add(rndv_req, &status, 0);
                    if (!pending_add_res) {
                        /* failed to switch req to pending queue, try again */
                        continue;
                    }
                    ucs_assert(status == UCS_INPROGRESS);
                    return UCS_OK;
                }
            }
            return status;
        }
    }
}

UCS_PROFILE_FUNC_VOID(ucp_rndv_get_completion, (self, status),
                      uct_completion_t *self, ucs_status_t status)
{
    ucp_request_t *rndv_req = ucs_container_of(self, ucp_request_t,
                                               send.state.uct_comp);

    if (rndv_req->send.state.dt.offset == rndv_req->send.length) {
        ucp_rndv_complete_rma_get_zcopy(rndv_req, status);
    }
}

static void ucp_rndv_put_completion(uct_completion_t *self, ucs_status_t status)
{
    ucp_request_t *sreq = ucs_container_of(self, ucp_request_t,
                                           send.state.uct_comp);

    if (sreq->send.state.dt.offset == sreq->send.length) {
        ucp_rndv_send_atp(sreq, sreq->send.rndv_put.remote_request);
    }
}

static void ucp_rndv_req_send_rma_get(ucp_request_t *rndv_req, ucp_request_t *rreq,
                                      const ucp_rndv_rts_hdr_t *rndv_rts_hdr)
{
    ucp_ep_h ep = rndv_req->send.ep;
    ucs_status_t status;

    ucp_trace_req(rndv_req, "start rma_get rreq %p", rreq);

    rndv_req->send.uct.func                = ucp_rndv_progress_rma_get_zcopy;
    rndv_req->send.buffer                  = rreq->recv.buffer;
    rndv_req->send.mem_type                = rreq->recv.mem_type;
    rndv_req->send.datatype                = ucp_dt_make_contig(1);
    rndv_req->send.length                  = rndv_rts_hdr->size;
    rndv_req->send.rndv_get.remote_request = rndv_rts_hdr->sreq.reqptr;
    rndv_req->send.rndv_get.remote_address = rndv_rts_hdr->address;
    rndv_req->send.rndv_get.rreq           = rreq;
    rndv_req->send.rndv_get.lanes_map      = 0;
    rndv_req->send.rndv_get.lane_count     = 0;
    rndv_req->send.datatype                = rreq->recv.datatype;

    status = ucp_ep_rkey_unpack(ep, rndv_rts_hdr + 1,
                                &rndv_req->send.rndv_get.rkey);
    if (status != UCS_OK) {
        ucs_fatal("failed to unpack rendezvous remote key received from %s: %s",
                  ucp_ep_peer_name(ep), ucs_status_string(status));
    }

    ucp_request_send_state_init(rndv_req, ucp_dt_make_contig(1), 0);
    ucp_request_send_state_reset(rndv_req, ucp_rndv_get_completion,
                                 UCP_REQUEST_SEND_PROTO_RNDV_GET);

    UCP_WORKER_STAT_RNDV(ep->worker, GET_ZCOPY, 1);
    ucp_request_send(rndv_req, 0);
}

UCS_PROFILE_FUNC_VOID(ucp_rndv_recv_frag_put_completion, (self, status),
                      uct_completion_t *self, ucs_status_t status)
{
    ucp_request_t *freq     = ucs_container_of(self, ucp_request_t,
                                               send.state.uct_comp);
    ucp_request_t *req      = freq->send.rndv_put.sreq;
    ucp_request_t *rndv_req = (ucp_request_t*)freq->send.rndv_put.remote_request;

    ucs_trace_req("freq:%p: recv_frag_put done. rreq:%p ", freq, req);

    /* release memory descriptor */
    ucs_mpool_put_inline((void *)freq->send.mdesc);

    /* rndv_req is NULL in case of put protocol */
    if (rndv_req != NULL) {
        /* pipeline recv get protocol */
        rndv_req->send.state.dt.offset += freq->send.length;

        /* send ATS for fragment get rndv completion */
        if (rndv_req->send.length == rndv_req->send.state.dt.offset) {
            ucp_rkey_destroy(rndv_req->send.rndv_get.rkey);
            ucp_rndv_req_send_ats(rndv_req, req,
                                  rndv_req->send.rndv_get.remote_request, UCS_OK);
        }
    }

    req->recv.tag.remaining -= freq->send.length;
    if (req->recv.tag.remaining == 0) {
        ucp_request_complete_tag_recv(req, UCS_OK);
    }

    ucp_request_put(freq);
}

static UCS_F_ALWAYS_INLINE void
ucp_rndv_init_mem_type_frag_req(ucp_worker_h worker, ucp_request_t *freq, int rndv_op,
                                uct_completion_callback_t comp_cb, ucp_mem_desc_t *mdesc,
                                ucs_memory_type_t mem_type, size_t length,
                                uct_pending_callback_t uct_func)
{
    ucp_ep_h mem_type_ep;
    ucp_md_index_t md_index;
    ucp_lane_index_t mem_type_rma_lane;

    ucp_request_send_state_init(freq, ucp_dt_make_contig(1), 0);
    ucp_request_send_state_reset(freq, comp_cb, rndv_op);

    freq->send.buffer   = mdesc + 1;
    freq->send.length   = length;
    freq->send.datatype = ucp_dt_make_contig(1);
    freq->send.mem_type = mem_type;
    freq->send.mdesc    = mdesc;
    freq->send.uct.func = uct_func;

    if (mem_type != UCS_MEMORY_TYPE_HOST) {
        mem_type_ep       = worker->mem_type_ep[mem_type];
        mem_type_rma_lane = ucp_ep_config(mem_type_ep)->key.rma_bw_lanes[0];
        md_index          = ucp_ep_md_index(mem_type_ep, mem_type_rma_lane);
        ucs_assert(mem_type_rma_lane != UCP_NULL_LANE);

        freq->send.lane                       = mem_type_rma_lane;
        freq->send.ep                         = mem_type_ep;
        freq->send.state.dt.dt.contig.memh[0] = ucp_memh2uct(mdesc->memh, md_index);
        freq->send.state.dt.dt.contig.md_map  = UCS_BIT(md_index);
    }
}

static void
ucp_rndv_recv_frag_put_mem_type(ucp_request_t *rreq, ucp_request_t *rndv_req,
                                ucp_request_t *freq, ucp_mem_desc_t *mdesc,
                                size_t length, size_t offset)
{

    ucs_assert_always(!UCP_MEM_IS_ACCESSIBLE_FROM_CPU(rreq->recv.mem_type));

    /* PUT on memtype endpoint to stage from
     * frag recv buffer to memtype recv buffer
     */

    ucp_rndv_init_mem_type_frag_req(rreq->recv.worker, freq, UCP_REQUEST_SEND_PROTO_RNDV_PUT,
                                    ucp_rndv_recv_frag_put_completion, mdesc, rreq->recv.mem_type,
                                    length, ucp_rndv_progress_rma_put_zcopy);

    freq->send.rndv_put.sreq           = rreq;
    freq->send.rndv_put.rkey           = NULL;
    freq->send.rndv_put.remote_request = (uintptr_t)rndv_req;
    freq->send.rndv_put.remote_address = (uintptr_t)rreq->recv.buffer + offset;

    ucp_request_send(freq, 0);
}

static ucs_status_t
ucp_rndv_send_frag_get_mem_type(ucp_request_t *sreq, uintptr_t rreq_ptr,
                                size_t length, uint64_t remote_address,
                                ucs_memory_type_t remote_mem_type, ucp_rkey_h rkey,
                                uct_completion_callback_t comp_cb)
{
    ucp_worker_h worker = sreq->send.ep->worker;
    ucp_request_t *freq;
    ucp_mem_desc_t *mdesc;

    /* GET fragment to stage buffer */

    freq = ucp_request_get(worker);
    if (ucs_unlikely(freq == NULL)) {
        ucs_error("failed to allocate fragment receive request");
        return UCS_ERR_NO_MEMORY;
    }

    mdesc = ucp_worker_mpool_get(&worker->rndv_frag_mp);
    if (ucs_unlikely(mdesc == NULL)) {
        ucs_error("failed to allocate fragment memory desc");
        return UCS_ERR_NO_MEMORY;
    }

    freq->send.ep = sreq->send.ep;

    ucp_rndv_init_mem_type_frag_req(worker, freq, UCP_REQUEST_SEND_PROTO_RNDV_GET,
                                    comp_cb, mdesc, remote_mem_type, length,
                                    ucp_rndv_progress_rma_get_zcopy);

    freq->send.rndv_get.rkey           = rkey;
    freq->send.rndv_get.remote_address = remote_address;
    freq->send.rndv_get.remote_request = rreq_ptr;
    freq->send.rndv_get.lanes_map      = 0;
    freq->send.rndv_get.lane_count     = 0;
    freq->send.rndv_get.rreq           = sreq;

    return ucp_request_send(freq, 0);
}

UCS_PROFILE_FUNC_VOID(ucp_rndv_recv_frag_get_completion, (self, status),
                      uct_completion_t *self, ucs_status_t status)
{
    ucp_request_t *freq     = ucs_container_of(self, ucp_request_t,
                                               send.state.uct_comp);
    ucp_request_t *rndv_req = freq->send.rndv_get.rreq;
    ucp_request_t *rreq     = rndv_req->send.rndv_get.rreq;

    ucs_trace_req("freq:%p: recv_frag_get done. rreq:%p length:%ld offset:%ld",
                  freq, rndv_req, freq->send.length,
                  freq->send.rndv_get.remote_address - rndv_req->send.rndv_get.remote_address);

    /* fragment GET completed from remote to staging buffer, issue PUT from
     * staging buffer to recv buffer */
    ucp_rndv_recv_frag_put_mem_type(rreq, rndv_req, freq,
                                    (ucp_mem_desc_t *)freq->send.buffer -1,
                                    freq->send.length, (freq->send.rndv_get.remote_address -
                                    rndv_req->send.rndv_get.remote_address));
}

static ucs_status_t
ucp_rndv_recv_start_get_pipeline(ucp_worker_h worker, ucp_request_t *rndv_req,
                                 ucp_request_t *rreq, uintptr_t remote_request,
                                 const void *rkey_buffer, uint64_t remote_address,
                                 size_t size, size_t base_offset)
{
    ucp_ep_h ep             = rndv_req->send.ep;
    ucp_ep_config_t *config = ucp_ep_config(ep);
    ucp_context_h context   = worker->context;
    ucs_status_t status;
    size_t max_frag_size, offset, length;
    size_t min_zcopy, max_zcopy;

    min_zcopy                              = config->rndv.min_get_zcopy;
    max_zcopy                              = config->rndv.max_get_zcopy;
    max_frag_size                          = ucs_min(context->config.ext.rndv_frag_size,
                                                     max_zcopy);
    rndv_req->send.rndv_get.remote_request = remote_request;
    rndv_req->send.rndv_get.remote_address = remote_address - base_offset;
    rndv_req->send.rndv_get.rreq           = rreq;
    rndv_req->send.length                  = size;
    rndv_req->send.state.dt.offset         = 0;

    /* Protocol:
     * Step 1: GET remote fragment into HOST fragment buffer
     * Step 2: PUT from fragment buffer to MEM TYPE destination
     * Step 3: Send ATS for RNDV request
     */

    status = ucp_ep_rkey_unpack(rndv_req->send.ep, rkey_buffer,
                                &rndv_req->send.rndv_get.rkey);
    if (ucs_unlikely(status != UCS_OK)) {
        ucs_fatal("failed to unpack rendezvous remote key received from %s: %s",
                  ucp_ep_peer_name(rndv_req->send.ep), ucs_status_string(status));
    }

    offset = 0;
    while (offset != size) {
        length = ucp_rndv_adjust_zcopy_length(min_zcopy, max_frag_size, 0,
                                              size, offset, size - offset);

        /* GET remote fragment into HOST fragment buffer */
        ucp_rndv_send_frag_get_mem_type(rndv_req, remote_request, length,
                                        remote_address + offset, UCS_MEMORY_TYPE_HOST,
                                        rndv_req->send.rndv_get.rkey,
                                        ucp_rndv_recv_frag_get_completion);

        offset += length;
    }

    return UCS_OK;
}

static void ucp_rndv_send_frag_rtr(ucp_worker_h worker, ucp_request_t *rndv_req,
                                   ucp_request_t *rreq,
                                   const ucp_rndv_rts_hdr_t *rndv_rts_hdr)
{
    size_t max_frag_size = worker->context->config.ext.rndv_frag_size;
    int i, num_frags;
    size_t frag_size;
    size_t offset;
    ucp_mem_desc_t *mdesc;
    ucp_request_t *freq;
    ucp_request_t *frndv_req;
    unsigned md_index;
    unsigned memh_index;

    ucp_trace_req(rreq, "using rndv pipeline protocol rndv_req %p", rndv_req);

    offset    = 0;
    num_frags = ucs_div_round_up(rndv_rts_hdr->size, max_frag_size);

    for (i = 0; i < num_frags; i++) {
        frag_size = ucs_min(max_frag_size, (rndv_rts_hdr->size - offset));

        /* internal fragment recv request allocated on receiver side to receive
         *  put fragment from sender and to perform a put to recv buffer */
        freq = ucp_request_get(worker);
        if (freq == NULL) {
            ucs_fatal("failed to allocate fragment receive request");
        }

        /* internal rndv request to send RTR */
        frndv_req = ucp_request_get(worker);
        if (frndv_req == NULL) {
            ucs_fatal("failed to allocate fragment rendezvous reply");
        }

        /* allocate fragment recv buffer desc*/
        mdesc = ucp_worker_mpool_get(&worker->rndv_frag_mp);
        if (mdesc == NULL) {
            ucs_fatal("failed to allocate fragment memory buffer");
        }

        freq->recv.buffer                 = mdesc + 1;
        freq->recv.datatype               = ucp_dt_make_contig(1);
        freq->recv.mem_type               = UCS_MEMORY_TYPE_HOST;
        freq->recv.length                 = frag_size;
        freq->recv.state.dt.contig.md_map = 0;
        freq->recv.frag.rreq              = rreq;
        freq->recv.frag.offset            = offset;
        freq->flags                      |= UCP_REQUEST_FLAG_RNDV_FRAG;

        memh_index = 0;
        ucs_for_each_bit(md_index,
                         (ucp_ep_config(rndv_req->send.ep)->key.rma_bw_md_map &
                          mdesc->memh->md_map)) {
            freq->recv.state.dt.contig.memh[memh_index++] = ucp_memh2uct(mdesc->memh, md_index);
            freq->recv.state.dt.contig.md_map            |= UCS_BIT(md_index);
        }
        ucs_assert(memh_index <= UCP_MAX_OP_MDS);

        frndv_req->send.ep           = rndv_req->send.ep;
        frndv_req->send.pending_lane = UCP_NULL_LANE;

        ucp_rndv_req_send_rtr(frndv_req, freq, rndv_rts_hdr->sreq.reqptr,
                              freq->recv.length, offset);
        offset += frag_size;
    }

    /* release original rndv reply request */
    ucp_request_put(rndv_req);
}

static UCS_F_ALWAYS_INLINE int
ucp_rndv_is_rkey_ptr(const ucp_rndv_rts_hdr_t *rndv_rts_hdr, ucp_ep_h ep,
                     ucs_memory_type_t recv_mem_type, ucp_rndv_mode_t rndv_mode)
{
    const ucp_ep_config_t *ep_config = ucp_ep_config(ep);

    return /* must have remote address */
           (rndv_rts_hdr->address != 0) &&
           /* remote key must be on a memory domain for which we support rkey_ptr */
           (ucp_rkey_packed_md_map(rndv_rts_hdr + 1) &
            ep_config->rndv.rkey_ptr_dst_mds) &&
           /* rendezvous mode must not be forced to put/get */
           (rndv_mode == UCP_RNDV_MODE_AUTO) &&
           /* need local memory access for data unpack */
           UCP_MEM_IS_ACCESSIBLE_FROM_CPU(recv_mem_type);
}

static unsigned ucp_rndv_progress_rkey_ptr(void *arg)
{
    ucp_worker_h worker     = (ucp_worker_h)arg;
    ucp_request_t *rndv_req = ucs_queue_head_elem_non_empty(&worker->rkey_ptr_reqs,
                                                            ucp_request_t,
                                                            send.rkey_ptr.queue_elem);
    ucp_request_t *rreq     = rndv_req->send.rkey_ptr.rreq;
    size_t seg_size         = ucs_min(worker->context->config.ext.rkey_ptr_seg_size,
                                      rndv_req->send.length - rreq->recv.state.offset);
    ucs_status_t status;
    size_t offset, new_offset;
    int last;

    offset     = rreq->recv.state.offset;
    new_offset = offset + seg_size;
    last       = new_offset == rndv_req->send.length;
    status     = ucp_request_recv_data_unpack(rreq,
                                              rndv_req->send.buffer + offset,
                                              seg_size, offset, last);
    if (ucs_unlikely(status != UCS_OK) || last) {
        ucs_queue_pull_non_empty(&worker->rkey_ptr_reqs);
        ucp_request_complete_tag_recv(rreq, status);
        ucp_rkey_destroy(rndv_req->send.rkey_ptr.rkey);
        ucp_rndv_req_send_ats(rndv_req, rreq,
                              rndv_req->send.rkey_ptr.remote_request, status);
        if (ucs_queue_is_empty(&worker->rkey_ptr_reqs)) {
            uct_worker_progress_unregister_safe(worker->uct,
                                                &worker->rkey_ptr_cb_id);
        }
    } else {
        rreq->recv.state.offset = new_offset;
    }

    return 1;
}

static void ucp_rndv_do_rkey_ptr(ucp_request_t *rndv_req, ucp_request_t *rreq,
                                 const ucp_rndv_rts_hdr_t *rndv_rts_hdr)
{
    ucp_ep_h ep                      = rndv_req->send.ep;
    const ucp_ep_config_t *ep_config = ucp_ep_config(ep);
    ucp_worker_h worker              = rreq->recv.worker;
    ucp_md_index_t dst_md_index;
    ucp_lane_index_t i, lane;
    ucs_status_t status;
    unsigned rkey_index;
    void *local_ptr;
    ucp_rkey_h rkey;

    ucp_trace_req(rndv_req, "start rkey_ptr rndv rreq %p", rreq);

    status = ucp_ep_rkey_unpack(ep, rndv_rts_hdr + 1, &rkey);
    if (status != UCS_OK) {
        ucs_fatal("failed to unpack rendezvous remote key received from %s: %s",
                  ucp_ep_peer_name(ep), ucs_status_string(status));
    }

    /* Find a lane which is capable of accessing the destination memory */
    lane = UCP_NULL_LANE;
    for (i = 0; i < ep_config->key.num_lanes; ++i) {
        dst_md_index = ep_config->key.lanes[i].dst_md_index;
        if (UCS_BIT(dst_md_index) & rkey->md_map) {
            lane = i;
            break;
        }
    }

    if (ucs_unlikely(lane == UCP_NULL_LANE)) {
        /* We should be able to find a lane, because ucp_rndv_is_rkey_ptr()
         * already checked that (rkey->md_map & ep_config->rkey_ptr_dst_mds) != 0
         */
        ucs_fatal("failed to find a lane to access remote memory domains 0x%lx",
                  rkey->md_map);
    }

    rkey_index = ucs_bitmap2idx(rkey->md_map, dst_md_index);
    status     = uct_rkey_ptr(rkey->tl_rkey[rkey_index].cmpt,
                              &rkey->tl_rkey[rkey_index].rkey,
                              rndv_rts_hdr->address, &local_ptr);
    if (status != UCS_OK) {
        ucp_request_complete_tag_recv(rreq, status);
        ucp_rkey_destroy(rkey);
        ucp_rndv_req_send_ats(rndv_req, rreq, rndv_rts_hdr->sreq.reqptr, status);
        return;
    }

    rreq->recv.state.offset = 0;

    ucp_trace_req(rndv_req, "obtained a local pointer to remote buffer: %p",
                  local_ptr);
    rndv_req->send.buffer                  = local_ptr;
    rndv_req->send.length                  = rndv_rts_hdr->size;
    rndv_req->send.rkey_ptr.rkey           = rkey;
    rndv_req->send.rkey_ptr.remote_request = rndv_rts_hdr->sreq.reqptr;
    rndv_req->send.rkey_ptr.rreq           = rreq;

    UCP_WORKER_STAT_RNDV(ep->worker, RKEY_PTR, 1);

    ucs_queue_push(&worker->rkey_ptr_reqs, &rndv_req->send.rkey_ptr.queue_elem);
    uct_worker_progress_register_safe(worker->uct,
                                      ucp_rndv_progress_rkey_ptr,
                                      rreq->recv.worker,
                                      UCS_CALLBACKQ_FLAG_FAST,
                                      &worker->rkey_ptr_cb_id);
}

static UCS_F_ALWAYS_INLINE int
ucp_rndv_test_zcopy_scheme_support(size_t length, size_t min_zcopy,
                                   size_t max_zcopy, int split)
{
    return /* is the current message greater than the minimal GET/PUT Zcopy? */
           (length >= min_zcopy) &&
           /* is the current message less than the maximal GET/PUT Zcopy? */
           ((length <= max_zcopy) ||
            /* or can the message be split? */ split);
}

UCS_PROFILE_FUNC_VOID(ucp_rndv_receive, (worker, rreq, rndv_rts_hdr),
                      ucp_worker_h worker, ucp_request_t *rreq,
                      const ucp_rndv_rts_hdr_t *rndv_rts_hdr)
{
    ucp_rndv_mode_t rndv_mode;
    ucp_request_t *rndv_req;
    ucp_ep_h ep;
    ucp_ep_config_t *ep_config;

    UCS_ASYNC_BLOCK(&worker->async);

    UCS_PROFILE_REQUEST_EVENT(rreq, "rndv_receive", 0);

    /* the internal send request allocated on receiver side (to perform a "get"
     * operation, send "ATS" and "RTR") */
    rndv_req = ucp_request_get(worker);
    if (rndv_req == NULL) {
        ucs_error("failed to allocate rendezvous reply");
        goto out;
    }

    rndv_req->send.ep           = ucp_worker_get_ep_by_ptr(worker,
                                                           rndv_rts_hdr->sreq.ep_ptr);
    rndv_req->flags             = 0;
    rndv_req->send.mdesc        = NULL;
    rndv_req->send.pending_lane = UCP_NULL_LANE;

    ucp_trace_req(rreq,
                  "rndv matched remote {address 0x%"PRIx64" size %zu sreq 0x%lx}"
                  " rndv_sreq %p", rndv_rts_hdr->address, rndv_rts_hdr->size,
                  rndv_rts_hdr->sreq.reqptr, rndv_req);

    if (ucs_unlikely(rreq->recv.length < rndv_rts_hdr->size)) {
        ucp_trace_req(rndv_req,
                      "rndv truncated remote size %zu local size %zu rreq %p",
                      rndv_rts_hdr->size, rreq->recv.length, rreq);
        ucp_rndv_req_send_ats(rndv_req, rreq, rndv_rts_hdr->sreq.reqptr, UCS_OK);
        ucp_request_recv_generic_dt_finish(rreq);
        ucp_rndv_zcopy_recv_req_complete(rreq, UCS_ERR_MESSAGE_TRUNCATED);
        goto out;
    }

    /* if the receive side is not connected yet then the RTS was received on a stub ep */
    ep        = rndv_req->send.ep;
    ep_config = ucp_ep_config(ep);
    rndv_mode = worker->context->config.ext.rndv_mode;

    if (ucp_rndv_is_rkey_ptr(rndv_rts_hdr, ep, rreq->recv.mem_type, rndv_mode)) {
        ucp_rndv_do_rkey_ptr(rndv_req, rreq, rndv_rts_hdr);
        goto out;
    }

    if (UCP_DT_IS_CONTIG(rreq->recv.datatype)) {
        if ((rndv_rts_hdr->address != 0) &&
            (ucp_rndv_is_get_zcopy(rreq->recv.mem_type, rndv_mode)) &&
            ucp_rndv_test_zcopy_scheme_support(rndv_rts_hdr->size,
                                               ep_config->rndv.min_get_zcopy,
                                               ep_config->rndv.max_get_zcopy,
                                               ep_config->rndv.get_zcopy_split)) {
            /* try to fetch the data with a get_zcopy operation */
            ucp_rndv_req_send_rma_get(rndv_req, rreq, rndv_rts_hdr);
            goto out;
        } else if (rndv_mode == UCP_RNDV_MODE_AUTO) {
            /* check if we need pipelined memtype staging */
            if (UCP_MEM_IS_CUDA(rreq->recv.mem_type) &&
                ucp_rndv_is_recv_pipeline_needed(rndv_req,
                                                 rndv_rts_hdr,
                                                 rreq->recv.mem_type)) {
                ucp_rndv_recv_data_init(rreq, rndv_rts_hdr->size);
                if (ucp_rndv_is_put_pipeline_needed(rndv_rts_hdr->address,
                                                    rndv_rts_hdr->size,
                                                    ep_config->rndv.min_get_zcopy,
                                                    ep_config->rndv.max_get_zcopy)) {
                    /* send FRAG RTR for sender to PUT the fragment. */
                    ucp_rndv_send_frag_rtr(worker, rndv_req, rreq, rndv_rts_hdr);
                } else {
                    /* sender address is present. do GET pipeline */
                    ucp_rndv_recv_start_get_pipeline(worker, rndv_req, rreq,
                                                     rndv_rts_hdr->sreq.reqptr,
                                                     rndv_rts_hdr + 1,
                                                     rndv_rts_hdr->address,
                                                     rndv_rts_hdr->size, 0);
                }
                goto out;
            }
        }
        /* put protocol is allowed - register receive buffer memory for rma */
        ucs_assert(rndv_rts_hdr->size <= rreq->recv.length);
        ucp_request_recv_buffer_reg(rreq, ep_config->key.rma_bw_md_map,
                                    rndv_rts_hdr->size);
    }

    /* The sender didn't specify its address in the RTS, or the rndv mode was
     * configured to PUT, or GET rndv mode is unsupported - send an RTR and
     * the sender will send the data with active message or put_zcopy. */
    ucp_rndv_recv_data_init(rreq, rndv_rts_hdr->size);
    UCP_WORKER_STAT_RNDV(ep->worker, SEND_RTR, 1);
    ucp_rndv_req_send_rtr(rndv_req, rreq, rndv_rts_hdr->sreq.reqptr,
                          rndv_rts_hdr->size, 0ul);

out:
    UCS_ASYNC_UNBLOCK(&worker->async);
}

<<<<<<< HEAD
=======
ucs_status_t ucp_rndv_process_rts(void *arg, void *data, size_t length,
                                  unsigned tl_flags)
{
    ucp_worker_h worker                = arg;
    ucp_rndv_rts_hdr_t *rndv_rts_hdr   = data;
    ucp_recv_desc_t *rdesc;
    ucp_request_t *rreq;
    ucs_status_t status;

    rreq = ucp_tag_exp_search(&worker->tm, rndv_rts_hdr->super.tag);
    if (rreq != NULL) {
        ucp_rndv_matched(worker, rreq, rndv_rts_hdr);

        /* Cancel req in transport if it was offloaded, because it arrived
           as unexpected */
        ucp_tag_offload_try_cancel(worker, rreq, UCP_TAG_OFFLOAD_CANCEL_FORCE);

        UCP_WORKER_STAT_RNDV(worker, EXP, 1);
        status = UCS_OK;
    } else {
        status = ucp_recv_desc_init(worker, data, length, 0, tl_flags,
                                    sizeof(*rndv_rts_hdr),
                                    UCP_RECV_DESC_FLAG_RNDV, 0, &rdesc);
        if (!UCS_STATUS_IS_ERR(status)) {
            ucp_tag_unexp_recv(&worker->tm, rdesc, rndv_rts_hdr->super.tag);
        }
    }

    return status;
}

>>>>>>> f0295890
UCS_PROFILE_FUNC(ucs_status_t, ucp_rndv_rts_handler,
                 (arg, data, length, tl_flags),
                 void *arg, void *data, size_t length, unsigned tl_flags)
{
    ucp_worker_h worker         = arg;
    ucp_rndv_rts_hdr_t *rts_hdr = data;

    /* RNDV is supported with TAG protocol only */
    ucs_assert(rts_hdr->flags & UCP_RNDV_RTS_FLAG_TAG);

    return ucp_tag_rndv_process_rts(worker, rts_hdr, length, tl_flags);
}

UCS_PROFILE_FUNC(ucs_status_t, ucp_rndv_ats_handler,
                 (arg, data, length, flags),
                 void *arg, void *data, size_t length, unsigned flags)
{
    ucp_reply_hdr_t *rep_hdr = data;
    ucp_request_t *sreq = (ucp_request_t*) rep_hdr->reqptr;

    /* dereg the original send request and set it to complete */
    UCS_PROFILE_REQUEST_EVENT(sreq, "rndv_ats_recv", 0);
    if (sreq->flags & UCP_REQUEST_FLAG_OFFLOADED) {
        ucp_tag_offload_cancel_rndv(sreq);
    }
    ucp_rndv_complete_send(sreq, rep_hdr->status);
    return UCS_OK;
}

static size_t ucp_rndv_pack_data(void *dest, void *arg)
{
    ucp_rndv_data_hdr_t *hdr = dest;
    ucp_request_t *sreq = arg;
    size_t length, offset;

    offset        = sreq->send.state.dt.offset;
    hdr->rreq_ptr = sreq->send.msg_proto.rreq_ptr;
    hdr->offset   = offset;
    length        = ucs_min(sreq->send.length - offset,
                            ucp_ep_get_max_bcopy(sreq->send.ep, sreq->send.lane) - sizeof(*hdr));

    return sizeof(*hdr) + ucp_dt_pack(sreq->send.ep->worker, sreq->send.datatype,
                                      sreq->send.mem_type, hdr + 1, sreq->send.buffer,
                                      &sreq->send.state.dt, length);
}

UCS_PROFILE_FUNC(ucs_status_t, ucp_rndv_progress_am_bcopy, (self),
                 uct_pending_req_t *self)
{
    ucp_request_t *sreq = ucs_container_of(self, ucp_request_t, send.uct);
    ucp_ep_t *ep        = sreq->send.ep;
    ucs_status_t status;

    if (sreq->send.length <= ucp_ep_config(ep)->am.max_bcopy - sizeof(ucp_rndv_data_hdr_t)) {
        /* send a single bcopy message */
        status = ucp_do_am_bcopy_single(self, UCP_AM_ID_RNDV_DATA,
                                        ucp_rndv_pack_data);
    } else {
        status = ucp_do_am_bcopy_multi(self, UCP_AM_ID_RNDV_DATA,
                                       UCP_AM_ID_RNDV_DATA,
                                       ucp_rndv_pack_data,
                                       ucp_rndv_pack_data, 1);
    }
    if (status == UCS_OK) {
        ucp_rndv_complete_send(sreq, UCS_OK);
    } else if (status == UCP_STATUS_PENDING_SWITCH) {
        status = UCS_OK;
    }

    return status;
}

UCS_PROFILE_FUNC(ucs_status_t, ucp_rndv_progress_rma_put_zcopy, (self),
                 uct_pending_req_t *self)
{
    ucp_request_t *sreq     = ucs_container_of(self, ucp_request_t, send.uct);
    const size_t max_iovcnt = 1;
    ucp_ep_h ep             = sreq->send.ep;
    ucs_status_t status;
    size_t offset, ucp_mtu, align, remaining, length;
    uct_iface_attr_t *attrs;
    uct_iov_t iov[max_iovcnt];
    size_t iovcnt;
    ucp_dt_state_t state;

    if (!sreq->send.mdesc) {
        status = ucp_request_send_buffer_reg_lane(sreq, sreq->send.lane, 0);
        ucs_assert_always(status == UCS_OK);
    }

    attrs     = ucp_worker_iface_get_attr(ep->worker,
                                          ucp_ep_get_rsc_index(ep, sreq->send.lane));
    align     = attrs->cap.put.opt_zcopy_align;
    ucp_mtu   = attrs->cap.put.align_mtu;

    offset    = sreq->send.state.dt.offset;
    remaining = (uintptr_t)sreq->send.buffer % align;

    if ((offset == 0) && (remaining > 0) && (sreq->send.length > ucp_mtu)) {
        length = ucp_mtu - remaining;
    } else {
        length = ucs_min(sreq->send.length - offset,
                         ucp_ep_config(ep)->rndv.max_put_zcopy);
    }

    ucs_trace_data("req %p: offset %zu remainder %zu. read to %p len %zu",
                   sreq, offset, (uintptr_t)sreq->send.buffer % align,
                   UCS_PTR_BYTE_OFFSET(sreq->send.buffer, offset), length);

    state = sreq->send.state.dt;
    ucp_dt_iov_copy_uct(ep->worker->context, iov, &iovcnt, max_iovcnt, &state,
                        sreq->send.buffer, ucp_dt_make_contig(1), length,
                        ucp_ep_md_index(ep, sreq->send.lane), sreq->send.mdesc);
    status = uct_ep_put_zcopy(ep->uct_eps[sreq->send.lane],
                              iov, iovcnt,
                              sreq->send.rndv_put.remote_address + offset,
                              sreq->send.rndv_put.uct_rkey,
                              &sreq->send.state.uct_comp);
    ucp_request_send_state_advance(sreq, &state,
                                   UCP_REQUEST_SEND_PROTO_RNDV_PUT,
                                   status);
    if (sreq->send.state.dt.offset == sreq->send.length) {
        if (sreq->send.state.uct_comp.count == 0) {
            sreq->send.state.uct_comp.func(&sreq->send.state.uct_comp, status);
        }
        return UCS_OK;
    } else if (!UCS_STATUS_IS_ERR(status)) {
        return UCS_INPROGRESS;
    } else {
        return status;
    }
}

static void ucp_rndv_am_zcopy_send_req_complete(ucp_request_t *req,
                                                ucs_status_t status)
{
    ucs_assert(req->send.state.uct_comp.count == 0);
    ucp_request_send_buffer_dereg(req);
    ucp_request_complete_send(req, status);
}

static void ucp_rndv_am_zcopy_completion(uct_completion_t *self,
                                         ucs_status_t status)
{
    ucp_request_t *sreq = ucs_container_of(self, ucp_request_t,
                                           send.state.uct_comp);
    if (sreq->send.state.dt.offset == sreq->send.length) {
        ucp_rndv_am_zcopy_send_req_complete(sreq, status);
    } else if (status != UCS_OK) {
        ucs_fatal("error handling is unsupported with rendezvous protocol");
    }
}

static ucs_status_t ucp_rndv_progress_am_zcopy_single(uct_pending_req_t *self)
{
    ucp_request_t *sreq = ucs_container_of(self, ucp_request_t, send.uct);
    ucp_rndv_data_hdr_t hdr;

    hdr.rreq_ptr = sreq->send.msg_proto.rreq_ptr;
    hdr.offset   = 0;
    return ucp_do_am_zcopy_single(self, UCP_AM_ID_RNDV_DATA, &hdr, sizeof(hdr),
                                  ucp_rndv_am_zcopy_send_req_complete);
}

static ucs_status_t ucp_rndv_progress_am_zcopy_multi(uct_pending_req_t *self)
{
    ucp_request_t *sreq = ucs_container_of(self, ucp_request_t, send.uct);
    ucp_rndv_data_hdr_t hdr;

    hdr.rreq_ptr = sreq->send.msg_proto.rreq_ptr;
    hdr.offset   = sreq->send.state.dt.offset;
    return ucp_do_am_zcopy_multi(self,
                                 UCP_AM_ID_RNDV_DATA,
                                 UCP_AM_ID_RNDV_DATA,
                                 &hdr, sizeof(hdr),
                                 &hdr, sizeof(hdr),
                                 ucp_rndv_am_zcopy_send_req_complete, 1);
}

UCS_PROFILE_FUNC_VOID(ucp_rndv_send_frag_put_completion, (self, status),
                      uct_completion_t *self, ucs_status_t status)
{
    ucp_request_t *freq = ucs_container_of(self, ucp_request_t, send.state.uct_comp);
    ucp_request_t *req  = freq->send.rndv_put.sreq;

    /* release memory descriptor */
    if (freq->send.mdesc) {
        ucs_mpool_put_inline((void *)freq->send.mdesc);
    }

    req->send.state.dt.offset += freq->send.length;
    ucs_assert(req->send.state.dt.offset <= req->send.length);

    /* send ATP for last fragment of the rndv request */
    if (req->send.length == req->send.state.dt.offset) {
        ucp_rndv_send_frag_atp(req, req->send.rndv_put.remote_request);
    }

    ucp_request_put(freq);
}

UCS_PROFILE_FUNC_VOID(ucp_rndv_put_pipeline_frag_get_completion, (self, status),
                      uct_completion_t *self, ucs_status_t status)
{
    ucp_request_t *freq  = ucs_container_of(self, ucp_request_t, send.state.uct_comp);
    ucp_request_t *fsreq = freq->send.rndv_get.rreq;

    /* get completed on memtype endpoint to stage on host. send put request to receiver*/
    ucp_request_send_state_reset(freq, ucp_rndv_send_frag_put_completion,
                                 UCP_REQUEST_SEND_PROTO_RNDV_PUT);
    freq->send.rndv_put.remote_address   = fsreq->send.rndv_put.remote_address +
        (freq->send.rndv_get.remote_address - (uint64_t)fsreq->send.buffer);
    freq->send.ep                        = fsreq->send.ep;
    freq->send.uct.func                  = ucp_rndv_progress_rma_put_zcopy;
    freq->send.rndv_put.sreq             = fsreq;
    freq->send.rndv_put.rkey             = fsreq->send.rndv_put.rkey;
    freq->send.rndv_put.uct_rkey         = fsreq->send.rndv_put.uct_rkey;
    freq->send.lane                      = fsreq->send.lane;
    freq->send.state.dt.dt.contig.md_map = 0;

    ucp_request_send(freq, 0);
}

static ucs_status_t ucp_rndv_send_start_put_pipeline(ucp_request_t *sreq,
                                                     ucp_rndv_rtr_hdr_t *rndv_rtr_hdr)
{
    ucp_ep_h ep             = sreq->send.ep;
    ucp_ep_config_t *config = ucp_ep_config(ep);
    ucp_worker_h worker     = sreq->send.ep->worker;
    ucp_context_h context   = worker->context;
    const uct_md_attr_t *md_attr;
    ucp_request_t *freq;
    ucp_request_t *fsreq;
    ucp_md_index_t md_index;
    size_t max_frag_size, rndv_size, length;
    size_t offset, rndv_base_offset;
    size_t min_zcopy, max_zcopy;

    ucp_trace_req(sreq, "using put rndv pipeline protocol");

    /* Protocol:
     * Step 1: GET fragment from send buffer to HOST fragment buffer
     * Step 2: PUT from fragment HOST buffer to remote HOST fragment buffer
     * Step 3: send ATP for each fragment request
     */

    /* check if lane supports host memory, to stage sends through host memory */
    md_attr = ucp_ep_md_attr(sreq->send.ep, sreq->send.lane);
    if (!(md_attr->cap.reg_mem_types & UCS_BIT(UCS_MEMORY_TYPE_HOST))) {
        return UCS_ERR_UNSUPPORTED;
    }

    min_zcopy        = config->rndv.min_put_zcopy;
    max_zcopy        = config->rndv.max_put_zcopy;
    rndv_size        = ucs_min(rndv_rtr_hdr->size, sreq->send.length);
    max_frag_size    = ucs_min(context->config.ext.rndv_frag_size, max_zcopy);
    rndv_base_offset = rndv_rtr_hdr->offset;

    /* initialize send req state on first fragment rndv request */
    if (rndv_base_offset == 0) {
         ucp_request_send_state_reset(sreq, NULL, UCP_REQUEST_SEND_PROTO_RNDV_PUT);
    }

    /* internal send request allocated on sender side to handle send fragments for RTR */
    fsreq = ucp_request_get(worker);
    if (fsreq == NULL) {
        ucs_fatal("failed to allocate fragment receive request");
    }

    ucp_request_send_state_init(fsreq, ucp_dt_make_contig(1), 0);
    fsreq->send.buffer                  = UCS_PTR_BYTE_OFFSET(sreq->send.buffer,
                                                              rndv_base_offset);
    fsreq->send.length                  = rndv_size;
    fsreq->send.mem_type                = sreq->send.mem_type;
    fsreq->send.ep                      = sreq->send.ep;
    fsreq->send.lane                    = sreq->send.lane;
    fsreq->send.rndv_put.rkey           = sreq->send.rndv_put.rkey;
    fsreq->send.rndv_put.uct_rkey       = sreq->send.rndv_put.uct_rkey;
    fsreq->send.rndv_put.remote_request = rndv_rtr_hdr->rreq_ptr;
    fsreq->send.rndv_put.remote_address = rndv_rtr_hdr->address;
    fsreq->send.rndv_put.sreq           = sreq;
    fsreq->send.state.dt.offset         = 0;

    offset = 0;
    while (offset != rndv_size) {
        length = ucp_rndv_adjust_zcopy_length(min_zcopy, max_frag_size, 0,
                                              rndv_size, offset, rndv_size - offset);

        if (UCP_MEM_IS_ACCESSIBLE_FROM_CPU(sreq->send.mem_type)) {
            /* sbuf is in host, directly do put */
            freq = ucp_request_get(worker);
            if (ucs_unlikely(freq == NULL)) {
                ucs_error("failed to allocate fragment receive request");
                return UCS_ERR_NO_MEMORY;
            }

            ucp_request_send_state_reset(freq, ucp_rndv_send_frag_put_completion,
                                         UCP_REQUEST_SEND_PROTO_RNDV_PUT);
            md_index                              = ucp_ep_md_index(sreq->send.ep,
                                                                    sreq->send.lane);
            freq->send.ep                         = fsreq->send.ep;
            freq->send.buffer                     = UCS_PTR_BYTE_OFFSET(fsreq->send.buffer,
                                                                        offset);
            freq->send.datatype                   = ucp_dt_make_contig(1);
            freq->send.mem_type                   = UCS_MEMORY_TYPE_HOST;
            freq->send.state.dt.dt.contig.memh[0] =
                        ucp_memh_map2uct(sreq->send.state.dt.dt.contig.memh,
                                         sreq->send.state.dt.dt.contig.md_map, md_index);
            freq->send.state.dt.dt.contig.md_map  = UCS_BIT(md_index);
            freq->send.length                     = length;
            freq->send.uct.func                   = ucp_rndv_progress_rma_put_zcopy;
            freq->send.rndv_put.sreq              = fsreq;
            freq->send.rndv_put.rkey              = fsreq->send.rndv_put.rkey;
            freq->send.rndv_put.uct_rkey          = fsreq->send.rndv_put.uct_rkey;
            freq->send.rndv_put.remote_address    = rndv_rtr_hdr->address + offset;
            freq->send.rndv_put.remote_request    = rndv_rtr_hdr->rreq_ptr;
            freq->send.lane                       = fsreq->send.lane;
            freq->send.mdesc                      = NULL;

            ucp_request_send(freq, 0);
        } else {
            ucp_rndv_send_frag_get_mem_type(fsreq, 0, length,
                                            (uint64_t)UCS_PTR_BYTE_OFFSET(fsreq->send.buffer, offset),
                                            fsreq->send.mem_type, NULL, ucp_rndv_put_pipeline_frag_get_completion);
        }

        offset += length;
    }

    return UCS_OK;
}

UCS_PROFILE_FUNC(ucs_status_t, ucp_rndv_atp_handler,
                 (arg, data, length, flags),
                 void *arg, void *data, size_t length, unsigned flags)
{
    ucp_reply_hdr_t *rep_hdr = data;
    ucp_request_t *req       = (ucp_request_t*) rep_hdr->reqptr;

    if (req->flags & UCP_REQUEST_FLAG_RNDV_FRAG) {
        /* received ATP for frag RTR request */
        ucs_assert(req->recv.frag.rreq != NULL);
        UCS_PROFILE_REQUEST_EVENT(req, "rndv_frag_atp_recv", 0);
        ucp_rndv_recv_frag_put_mem_type(req->recv.frag.rreq, NULL, req,
                                        ((ucp_mem_desc_t*) req->recv.buffer - 1),
                                        req->recv.length, req->recv.frag.offset);
    } else {
        UCS_PROFILE_REQUEST_EVENT(req, "rndv_atp_recv", 0);
        ucp_rndv_zcopy_recv_req_complete(req, UCS_OK);
    }

    return UCS_OK;
}

UCS_PROFILE_FUNC(ucs_status_t, ucp_rndv_rtr_handler,
                 (arg, data, length, flags),
                 void *arg, void *data, size_t length, unsigned flags)
{
    ucp_rndv_rtr_hdr_t *rndv_rtr_hdr = data;
    ucp_request_t *sreq              = (ucp_request_t*)rndv_rtr_hdr->sreq_ptr;
    ucp_ep_h ep                      = sreq->send.ep;
    ucp_ep_config_t *ep_config       = ucp_ep_config(ep);
    ucp_context_h context            = ep->worker->context;
    ucs_status_t status;
    int is_pipeline_rndv;

    ucp_trace_req(sreq, "received rtr address 0x%lx remote rreq 0x%lx",
                  rndv_rtr_hdr->address, rndv_rtr_hdr->rreq_ptr);
    UCS_PROFILE_REQUEST_EVENT(sreq, "rndv_rtr_recv", 0);

    if (sreq->flags & UCP_REQUEST_FLAG_OFFLOADED) {
        /* Do not deregister memory here, because am zcopy rndv may
         * need it registered (if am and tag is the same lane). */
        ucp_tag_offload_cancel_rndv(sreq);
    }

    if (UCP_DT_IS_CONTIG(sreq->send.datatype) && rndv_rtr_hdr->address) {
        status = ucp_ep_rkey_unpack(ep, rndv_rtr_hdr + 1,
                                    &sreq->send.rndv_put.rkey);
        if (status != UCS_OK) {
            ucs_fatal("failed to unpack rendezvous remote key received from %s: %s",
                      ucp_ep_peer_name(ep), ucs_status_string(status));
        }

        is_pipeline_rndv = ((!UCP_MEM_IS_ACCESSIBLE_FROM_CPU(sreq->send.mem_type) ||
                             (sreq->send.length != rndv_rtr_hdr->size)) &&
                            (context->config.ext.rndv_mode != UCP_RNDV_MODE_PUT_ZCOPY));

        sreq->send.lane = ucp_rkey_find_rma_lane(ep->worker->context, ep_config,
                                                 (is_pipeline_rndv ?
                                                  sreq->send.rndv_put.rkey->mem_type :
                                                  sreq->send.mem_type),
                                                 ep_config->rndv.put_zcopy_lanes,
                                                 sreq->send.rndv_put.rkey, 0,
                                                 &sreq->send.rndv_put.uct_rkey);
        if (sreq->send.lane != UCP_NULL_LANE) {
            /*
             * Try pipeline protocol for non-host memory, if PUT_ZCOPY protocol is
             * not explicitly required. If pipeline is UNSUPPORTED, fallback to
             * PUT_ZCOPY anyway.
             */
            if (is_pipeline_rndv) {
                status = ucp_rndv_send_start_put_pipeline(sreq, rndv_rtr_hdr);
                if (status != UCS_ERR_UNSUPPORTED) {
                    return status;
                }
                /* If we get here, it means that RNDV pipeline protocol is
                 * unsupported and we have to use PUT_ZCOPY RNDV scheme instead */
            }

            if ((context->config.ext.rndv_mode != UCP_RNDV_MODE_GET_ZCOPY) &&
                ucp_rndv_test_zcopy_scheme_support(sreq->send.length,
                                                   ep_config->rndv.min_put_zcopy,
                                                   ep_config->rndv.max_put_zcopy,
                                                   ep_config->rndv.put_zcopy_split)) {
                ucp_request_send_state_reset(sreq, ucp_rndv_put_completion,
                                             UCP_REQUEST_SEND_PROTO_RNDV_PUT);
                sreq->send.uct.func                = ucp_rndv_progress_rma_put_zcopy;
                sreq->send.rndv_put.remote_request = rndv_rtr_hdr->rreq_ptr;
                sreq->send.rndv_put.remote_address = rndv_rtr_hdr->address;
                sreq->send.mdesc                   = NULL;
                goto out_send;
            } else {
                ucp_rkey_destroy(sreq->send.rndv_put.rkey);
            }
        } else {
            ucp_rkey_destroy(sreq->send.rndv_put.rkey);
        }
    }

    ucp_trace_req(sreq, "using rdnv_data protocol");

    /* switch to AM */
    sreq->send.msg_proto.rreq_ptr = rndv_rtr_hdr->rreq_ptr;

    if (UCP_DT_IS_CONTIG(sreq->send.datatype) &&
        (sreq->send.length >=
         ep_config->am.mem_type_zcopy_thresh[sreq->send.mem_type]))
    {
        status = ucp_request_send_buffer_reg_lane(sreq, ucp_ep_get_am_lane(ep), 0);
        ucs_assert_always(status == UCS_OK);

        ucp_request_send_state_reset(sreq, ucp_rndv_am_zcopy_completion,
                                     UCP_REQUEST_SEND_PROTO_ZCOPY_AM);

        if ((sreq->send.length + sizeof(ucp_rndv_data_hdr_t)) <=
            ep_config->am.max_zcopy) {
            sreq->send.uct.func = ucp_rndv_progress_am_zcopy_single;
        } else {
            sreq->send.uct.func              = ucp_rndv_progress_am_zcopy_multi;
            sreq->send.msg_proto.am_bw_index = 1;
        }
    } else {
        ucp_request_send_state_reset(sreq, NULL, UCP_REQUEST_SEND_PROTO_BCOPY_AM);
        sreq->send.uct.func              = ucp_rndv_progress_am_bcopy;
        sreq->send.msg_proto.am_bw_index = 1;
    }

out_send:
    ucp_request_send(sreq, 0);
    return UCS_OK;
}

UCS_PROFILE_FUNC(ucs_status_t, ucp_rndv_data_handler,
                 (arg, data, length, flags),
                 void *arg, void *data, size_t length, unsigned flags)
{
    ucp_rndv_data_hdr_t *rndv_data_hdr = data;
    ucp_request_t *rreq = (ucp_request_t*) rndv_data_hdr->rreq_ptr;
    size_t recv_len;

    ucs_assert(!(rreq->flags & UCP_REQUEST_FLAG_RNDV_FRAG));

    recv_len = length - sizeof(*rndv_data_hdr);
    UCS_PROFILE_REQUEST_EVENT(rreq, "rndv_data_recv", recv_len);

    (void)ucp_tag_request_process_recv_data(rreq, rndv_data_hdr + 1, recv_len,
                                            rndv_data_hdr->offset, 1, 0);
    return UCS_OK;
}

static void ucp_rndv_dump_rkey(const void *packed_rkey, char *buffer, size_t max)
{
    char *p    = buffer;
    char *endp = buffer + max;

    snprintf(p, endp - p, " rkey ");
    p += strlen(p);

    ucp_rkey_dump_packed(packed_rkey, p, endp - p);
}

static void ucp_rndv_dump(ucp_worker_h worker, uct_am_trace_type_t type,
                          uint8_t id, const void *data, size_t length,
                          char *buffer, size_t max)
{

    const ucp_rndv_rts_hdr_t *rndv_rts_hdr = data;
    const ucp_rndv_rtr_hdr_t *rndv_rtr_hdr = data;
    const ucp_rndv_data_hdr_t *rndv_data   = data;
    const ucp_reply_hdr_t *rep_hdr         = data;

    switch (id) {
    case UCP_AM_ID_RNDV_RTS:
        ucs_assert(rndv_rts_hdr->sreq.ep_ptr != 0);

        /* RNDV is supported with TAG protocol only */
        ucs_assert(rndv_rts_hdr->flags & UCP_RNDV_RTS_FLAG_TAG);

        snprintf(buffer, max, "RNDV_RTS tag %"PRIx64" ep_ptr %lx sreq 0x%lx "
                 "address 0x%"PRIx64" size %zu", rndv_rts_hdr->tag.tag,
                 rndv_rts_hdr->sreq.ep_ptr, rndv_rts_hdr->sreq.reqptr,
                 rndv_rts_hdr->address, rndv_rts_hdr->size);
        if (rndv_rts_hdr->address) {
            ucp_rndv_dump_rkey(rndv_rts_hdr + 1, buffer + strlen(buffer),
                               max - strlen(buffer));
        }
        break;
    case UCP_AM_ID_RNDV_ATS:
        snprintf(buffer, max, "RNDV_ATS sreq 0x%lx status '%s'",
                 rep_hdr->reqptr, ucs_status_string(rep_hdr->status));
        break;
    case UCP_AM_ID_RNDV_RTR:
        snprintf(buffer, max, "RNDV_RTR sreq 0x%lx rreq 0x%lx address 0x%lx",
                 rndv_rtr_hdr->sreq_ptr, rndv_rtr_hdr->rreq_ptr,
                 rndv_rtr_hdr->address);
        if (rndv_rtr_hdr->address) {
            ucp_rndv_dump_rkey(rndv_rtr_hdr + 1, buffer + strlen(buffer),
                               max - strlen(buffer));
        }
        break;
    case UCP_AM_ID_RNDV_DATA:
        snprintf(buffer, max, "RNDV_DATA rreq 0x%"PRIx64" offset %zu",
                 rndv_data->rreq_ptr, rndv_data->offset);
        break;
    case UCP_AM_ID_RNDV_ATP:
        snprintf(buffer, max, "RNDV_ATP sreq 0x%lx status '%s'",
                 rep_hdr->reqptr, ucs_status_string(rep_hdr->status));
        break;
    default:
        return;
    }
}

UCP_DEFINE_AM(UCP_FEATURE_TAG, UCP_AM_ID_RNDV_RTS, ucp_rndv_rts_handler,
              ucp_rndv_dump, 0);
UCP_DEFINE_AM(UCP_FEATURE_TAG, UCP_AM_ID_RNDV_ATS, ucp_rndv_ats_handler,
              ucp_rndv_dump, 0);
UCP_DEFINE_AM(UCP_FEATURE_TAG, UCP_AM_ID_RNDV_ATP, ucp_rndv_atp_handler,
              ucp_rndv_dump, 0);
UCP_DEFINE_AM(UCP_FEATURE_TAG, UCP_AM_ID_RNDV_RTR, ucp_rndv_rtr_handler,
              ucp_rndv_dump, 0);
UCP_DEFINE_AM(UCP_FEATURE_TAG, UCP_AM_ID_RNDV_DATA, ucp_rndv_data_handler,
              ucp_rndv_dump, 0);

UCP_DEFINE_AM_PROXY(UCP_AM_ID_RNDV_RTS);
UCP_DEFINE_AM_PROXY(UCP_AM_ID_RNDV_ATS);
UCP_DEFINE_AM_PROXY(UCP_AM_ID_RNDV_ATP);
UCP_DEFINE_AM_PROXY(UCP_AM_ID_RNDV_RTR);
UCP_DEFINE_AM_PROXY(UCP_AM_ID_RNDV_DATA);<|MERGE_RESOLUTION|>--- conflicted
+++ resolved
@@ -1132,40 +1132,6 @@
     UCS_ASYNC_UNBLOCK(&worker->async);
 }
 
-<<<<<<< HEAD
-=======
-ucs_status_t ucp_rndv_process_rts(void *arg, void *data, size_t length,
-                                  unsigned tl_flags)
-{
-    ucp_worker_h worker                = arg;
-    ucp_rndv_rts_hdr_t *rndv_rts_hdr   = data;
-    ucp_recv_desc_t *rdesc;
-    ucp_request_t *rreq;
-    ucs_status_t status;
-
-    rreq = ucp_tag_exp_search(&worker->tm, rndv_rts_hdr->super.tag);
-    if (rreq != NULL) {
-        ucp_rndv_matched(worker, rreq, rndv_rts_hdr);
-
-        /* Cancel req in transport if it was offloaded, because it arrived
-           as unexpected */
-        ucp_tag_offload_try_cancel(worker, rreq, UCP_TAG_OFFLOAD_CANCEL_FORCE);
-
-        UCP_WORKER_STAT_RNDV(worker, EXP, 1);
-        status = UCS_OK;
-    } else {
-        status = ucp_recv_desc_init(worker, data, length, 0, tl_flags,
-                                    sizeof(*rndv_rts_hdr),
-                                    UCP_RECV_DESC_FLAG_RNDV, 0, &rdesc);
-        if (!UCS_STATUS_IS_ERR(status)) {
-            ucp_tag_unexp_recv(&worker->tm, rdesc, rndv_rts_hdr->super.tag);
-        }
-    }
-
-    return status;
-}
-
->>>>>>> f0295890
 UCS_PROFILE_FUNC(ucs_status_t, ucp_rndv_rts_handler,
                  (arg, data, length, tl_flags),
                  void *arg, void *data, size_t length, unsigned tl_flags)
