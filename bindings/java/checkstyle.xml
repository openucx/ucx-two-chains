<?xml version="1.0"?>
<!DOCTYPE module PUBLIC
        "-//Puppy Crawl//DTD Check Configuration 1.3//EN"
        "https://checkstyle.org/dtds/suppressions_1_1.dtd">

<!--

 Copyright (C) Mellanox Technologies Ltd. 2001-2019.  ALL RIGHTS RESERVED.
 See file LICENSE for terms.

-->

<module name = "Checker">
    <property name="charset" value="UTF-8"/>

    <property name="severity" value="warning"/>

    <property name="fileExtensions" value="java, properties, xml"/>
    <!-- Checks for whitespace                               -->
    <!-- See http://checkstyle.sf.net/config_whitespace.html -->
    <module name="FileTabCharacter">
        <property name="eachLine" value="true"/>
    </module>

    <module name="TreeWalker">
        <module name="LineLength">
            <property name="max" value="100"/>
            <property name="ignorePattern" value="^package.*|^import.*|a href|href|http://|https://|ftp://"/>
        </module>
        <module name="NoLineWrap"/>
        <module name="EmptyBlock">
            <property name="option" value="TEXT"/>
            <property name="tokens" value="LITERAL_TRY, LITERAL_FINALLY, LITERAL_IF, LITERAL_ELSE, LITERAL_SWITCH"/>
        </module>
        <module name="NeedBraces"/>
        <module name="LeftCurly"/>
        <module name="RightCurly">
            <property name="id" value="RightCurlySame"/>
            <property name="tokens" value="LITERAL_TRY, LITERAL_CATCH, LITERAL_FINALLY, LITERAL_IF, LITERAL_ELSE, LITERAL_DO"/>
        </module>
        <module name="RightCurly">
            <property name="id" value="RightCurlyAlone"/>
            <property name="option" value="alone"/>
            <property name="tokens" value="CLASS_DEF, METHOD_DEF, CTOR_DEF, LITERAL_FOR, LITERAL_WHILE, STATIC_INIT, INSTANCE_INIT"/>
        </module>
        <module name="WhitespaceAround">
            <property name="allowEmptyConstructors" value="true"/>
            <property name="allowEmptyMethods" value="true"/>
            <property name="allowEmptyTypes" value="true"/>
            <property name="allowEmptyLoops" value="true"/>
            <message key="ws.notFollowed"
                     value="WhitespaceAround: ''{0}'' is not followed by whitespace. Empty blocks may only be represented as '{}' when not part of a multi-block statement (4.1.3)"/>
            <message key="ws.notPreceded"
                     value="WhitespaceAround: ''{0}'' is not preceded with whitespace."/>
        </module>
        <module name="Indentation">
            <property name="basicOffset" value="4"/>
            <property name="braceAdjustment" value="0"/>
            <property name="caseIndent" value="4"/>
            <property name="throwsIndent" value="4"/>
            <property name="lineWrappingIndentation" value="4"/>
            <property name="arrayInitIndent" value="4"/>
        </module>
<<<<<<< HEAD
        <module name="AbbreviationAsWordInName">
            <property name="ignoreFinal" value="false"/>
            <property name="allowedAbbreviationLength" value="1"/>
            <property name="allowedAbbreviations" value="XML,URL,HTTP,UI,GUI,HTML,JSON,PSNR,AMO,RMA"/>
        </module>
        <module name="OverloadMethodsDeclarationOrder"/>
        <module name="VariableDeclarationUsageDistance"/>
        <module name="CustomImportOrder">
            <property name="sortImportsInGroupAlphabetically" value="true"/>
            <property name="separateLineBetweenGroups" value="true"/>
            <property name="customImportOrderRules" value="STATIC###THIRD_PARTY_PACKAGE"/>
        </module>
        <module name="MethodParamPad"/>
        <module name="ParenPad"/>
        <module name="OperatorWrap">
            <property name="option" value="NL"/>
            <property name="tokens" value="BAND, BOR, BSR, BXOR, DIV, EQUAL, GE, GT, LAND, LE, LITERAL_INSTANCEOF, LOR, LT, MINUS, MOD, NOT_EQUAL, PLUS, QUESTION, SL, SR, STAR, METHOD_REF "/>
        </module>
        <module name="AnnotationLocation">
            <property name="id" value="AnnotationLocationMostCases"/>
            <property name="tokens" value="CLASS_DEF, INTERFACE_DEF, ENUM_DEF, METHOD_DEF, CTOR_DEF"/>
        </module>
        <module name="AnnotationLocation">
            <property name="id" value="AnnotationLocationVariables"/>
            <property name="tokens" value="VARIABLE_DEF"/>
            <property name="allowSamelineMultipleAnnotations" value="true"/>
        </module>
        <module name="NonEmptyAtclauseDescription"/>
        <module name="JavadocTagContinuationIndentation"/>
        <module name="JavadocParagraph"/>
        <module name="AtclauseOrder">
            <property name="tagOrder" value="@param, @return, @throws, @deprecated"/>
            <property name="target" value="CLASS_DEF, INTERFACE_DEF, ENUM_DEF, METHOD_DEF, CTOR_DEF, VARIABLE_DEF"/>
        </module>
        <module name="JavadocMethod">
            <property name="severity" value="ignore"/>
            <property name="scope" value="public"/>
            <property name="allowMissingParamTags" value="true"/>
            <property name="allowMissingThrowsTags" value="true"/>
            <property name="allowMissingReturnTag" value="true"/>
            <property name="minLineCount" value="2"/>
            <property name="allowedAnnotations" value="Override, Test"/>
            <property name="allowThrowsTagsForSubclasses" value="true"/>
        </module>
        <module name="MethodName">
            <property name="format" value="^[a-z][a-z0-9][a-zA-Z0-9_]*$"/>
            <message key="name.invalidPattern"
                     value="Method name ''{0}'' must match pattern ''{1}''."/>
        </module>
        <module name="SingleLineJavadoc">
            <property name="ignoreInlineTags" value="false"/>
        </module>
        <module name="EmptyCatchBlock">
            <property name="exceptionVariableName" value="expected"/>
        </module>
=======
>>>>>>> cd022eb2
        <module name="CommentsIndentation"/>
    </module>

</module><|MERGE_RESOLUTION|>--- conflicted
+++ resolved
@@ -61,64 +61,6 @@
             <property name="lineWrappingIndentation" value="4"/>
             <property name="arrayInitIndent" value="4"/>
         </module>
-<<<<<<< HEAD
-        <module name="AbbreviationAsWordInName">
-            <property name="ignoreFinal" value="false"/>
-            <property name="allowedAbbreviationLength" value="1"/>
-            <property name="allowedAbbreviations" value="XML,URL,HTTP,UI,GUI,HTML,JSON,PSNR,AMO,RMA"/>
-        </module>
-        <module name="OverloadMethodsDeclarationOrder"/>
-        <module name="VariableDeclarationUsageDistance"/>
-        <module name="CustomImportOrder">
-            <property name="sortImportsInGroupAlphabetically" value="true"/>
-            <property name="separateLineBetweenGroups" value="true"/>
-            <property name="customImportOrderRules" value="STATIC###THIRD_PARTY_PACKAGE"/>
-        </module>
-        <module name="MethodParamPad"/>
-        <module name="ParenPad"/>
-        <module name="OperatorWrap">
-            <property name="option" value="NL"/>
-            <property name="tokens" value="BAND, BOR, BSR, BXOR, DIV, EQUAL, GE, GT, LAND, LE, LITERAL_INSTANCEOF, LOR, LT, MINUS, MOD, NOT_EQUAL, PLUS, QUESTION, SL, SR, STAR, METHOD_REF "/>
-        </module>
-        <module name="AnnotationLocation">
-            <property name="id" value="AnnotationLocationMostCases"/>
-            <property name="tokens" value="CLASS_DEF, INTERFACE_DEF, ENUM_DEF, METHOD_DEF, CTOR_DEF"/>
-        </module>
-        <module name="AnnotationLocation">
-            <property name="id" value="AnnotationLocationVariables"/>
-            <property name="tokens" value="VARIABLE_DEF"/>
-            <property name="allowSamelineMultipleAnnotations" value="true"/>
-        </module>
-        <module name="NonEmptyAtclauseDescription"/>
-        <module name="JavadocTagContinuationIndentation"/>
-        <module name="JavadocParagraph"/>
-        <module name="AtclauseOrder">
-            <property name="tagOrder" value="@param, @return, @throws, @deprecated"/>
-            <property name="target" value="CLASS_DEF, INTERFACE_DEF, ENUM_DEF, METHOD_DEF, CTOR_DEF, VARIABLE_DEF"/>
-        </module>
-        <module name="JavadocMethod">
-            <property name="severity" value="ignore"/>
-            <property name="scope" value="public"/>
-            <property name="allowMissingParamTags" value="true"/>
-            <property name="allowMissingThrowsTags" value="true"/>
-            <property name="allowMissingReturnTag" value="true"/>
-            <property name="minLineCount" value="2"/>
-            <property name="allowedAnnotations" value="Override, Test"/>
-            <property name="allowThrowsTagsForSubclasses" value="true"/>
-        </module>
-        <module name="MethodName">
-            <property name="format" value="^[a-z][a-z0-9][a-zA-Z0-9_]*$"/>
-            <message key="name.invalidPattern"
-                     value="Method name ''{0}'' must match pattern ''{1}''."/>
-        </module>
-        <module name="SingleLineJavadoc">
-            <property name="ignoreInlineTags" value="false"/>
-        </module>
-        <module name="EmptyCatchBlock">
-            <property name="exceptionVariableName" value="expected"/>
-        </module>
-=======
->>>>>>> cd022eb2
         <module name="CommentsIndentation"/>
     </module>
 
