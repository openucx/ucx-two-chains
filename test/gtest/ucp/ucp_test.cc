/**
* Copyright (C) Mellanox Technologies Ltd. 2001-2014.  ALL RIGHTS RESERVED.
* See file LICENSE for terms.
*/

#include "ucp_test.h"

#include <common/test_helpers.h>
#include <ucs/arch/atomic.h>
#include <ucs/stats/stats.h>


std::ostream& operator<<(std::ostream& os, const ucp_test_param& test_param)
{
    std::vector<std::string>::const_iterator iter;
    const std::vector<std::string>& transports = test_param.transports;
    for (iter = transports.begin(); iter != transports.end(); ++iter) {
        if (iter != transports.begin()) {
            os << ",";
        }
        os << *iter;
    }
    return os;
}

const ucp_datatype_t ucp_test::DATATYPE     = ucp_dt_make_contig(1);
const ucp_datatype_t ucp_test::DATATYPE_IOV = ucp_dt_make_iov();

ucp_test::ucp_test() {
    ucs_status_t status;
    status = ucp_config_read(NULL, NULL, &m_ucp_config);
    ASSERT_UCS_OK(status);
}

ucp_test::~ucp_test() {

    for (ucs::ptr_vector<entity>::const_iterator iter = entities().begin();
         iter != entities().end(); ++iter)
    {
        (*iter)->warn_existing_eps();
    }
    ucp_config_release(m_ucp_config);
}

void ucp_test::cleanup() {
    /* disconnect before destroying the entities */
    for (ucs::ptr_vector<entity>::const_iterator iter = entities().begin();
         iter != entities().end(); ++iter)
    {
        disconnect(**iter);
    }

    for (ucs::ptr_vector<entity>::const_iterator iter = entities().begin();
         iter != entities().end(); ++iter)
    {
        (*iter)->cleanup();
    }

    m_entities.clear();
}

void ucp_test::init() {
    test_base::init();

    create_entity();
    if (!is_self()) {
        create_entity();
    }
}

bool ucp_test::is_self() const {
    return "\\self" == GetParam().transports.front();
}

ucp_test_base::entity* ucp_test::create_entity(bool add_in_front) {
    return create_entity(add_in_front, GetParam());
}

ucp_test_base::entity* ucp_test::create_entity(bool add_in_front,
                                               const ucp_test_param &test_param) {
    entity *e = new entity(test_param, m_ucp_config, get_worker_params());
    if (add_in_front) {
        m_entities.push_front(e);
    } else {
        m_entities.push_back(e);
    }
    return e;
}

ucp_params_t ucp_test::get_ctx_params() {
    ucp_params_t params;
    memset(&params, 0, sizeof(params));
    params.field_mask |= UCP_PARAM_FIELD_FEATURES;
    return params;
}

ucp_worker_params_t ucp_test::get_worker_params() {
    ucp_worker_params_t params;
    memset(&params, 0, sizeof(params));
    params.field_mask  = UCP_WORKER_PARAM_FIELD_THREAD_MODE;
    params.thread_mode = UCS_THREAD_MODE_MULTI;
    return params;
}

ucp_ep_params_t ucp_test::get_ep_params() {
    ucp_ep_params_t params;
    memset(&params, 0, sizeof(params));
    return params;
}

unsigned ucp_test::progress(int worker_index) const {
    unsigned count = 0;
    for (ucs::ptr_vector<entity>::const_iterator iter = entities().begin();
         iter != entities().end(); ++iter)
    {
        count += (*iter)->progress(worker_index);
    }
    return count;
}

void ucp_test::short_progress_loop(int worker_index) const {
    for (unsigned i = 0; i < 100; ++i) {
        progress(worker_index);
        usleep(100);
    }
}

void ucp_test::flush_ep(const entity &e, int worker_index, int ep_index)
{
    void *request = e.flush_ep_nb(worker_index, ep_index);
    wait(request, worker_index);
}

void ucp_test::flush_worker(const entity &e, int worker_index)
{
    void *request = e.flush_worker_nb(worker_index);
    wait(request, worker_index);
}

void ucp_test::disconnect(const entity& entity) {
    for (int i = 0; i < entity.get_num_workers(); i++) {
        flush_worker(entity, i);
        for (int j = 0; j < entity.get_num_eps(i); j++) {
            void *dreq = entity.disconnect_nb(i, j);
            if (!UCS_PTR_IS_PTR(dreq)) {
                ASSERT_UCS_OK(UCS_PTR_STATUS(dreq));
            }
            wait(dreq, i);
        }
    }
}

void ucp_test::wait(void *req, int worker_index)
{
    if (req == NULL) {
        return;
    }

    ucs_status_t status;
    do {
        progress(worker_index);
        status = ucp_request_check_status(req);
    } while (status == UCS_INPROGRESS);
    ASSERT_UCS_OK(status);
    ucp_request_release(req);
}

void ucp_test::set_ucp_config(ucp_config_t *config) {
    set_ucp_config(config, GetParam());
}

std::vector<ucp_test_param>
ucp_test::enum_test_params(const ucp_params_t& ctx_params,
                           const std::string& name,
                           const std::string& test_case_name,
                           const std::string& tls)
{
    ucp_test_param test_param;
    std::stringstream ss(tls);

    test_param.ctx_params    = ctx_params;
    test_param.variant       = DEFAULT_PARAM_VARIANT;
    test_param.thread_type   = SINGLE_THREAD;

    while (ss.good()) {
        std::string tl_name;
        std::getline(ss, tl_name, ',');
        test_param.transports.push_back(tl_name);
    }

    if (check_test_param(name, test_case_name, test_param)) {
        return std::vector<ucp_test_param>(1, test_param);
    } else {
        return std::vector<ucp_test_param>();
    }
}

void ucp_test::generate_test_params_variant(const ucp_params_t& ctx_params,
                                            const std::string& name,
                                            const std::string& test_case_name,
                                            const std::string& tls,
                                            int variant,
                                            std::vector<ucp_test_param>& test_params,
                                            int thread_type)
{
    std::vector<ucp_test_param> tmp_test_params;

    tmp_test_params = ucp_test::enum_test_params(ctx_params,name,
                                                 test_case_name, tls);
    for (std::vector<ucp_test_param>::iterator iter = tmp_test_params.begin();
         iter != tmp_test_params.end(); ++iter)
    {
        iter->variant = variant;
        iter->thread_type = thread_type;
        test_params.push_back(*iter);
    }
}

void ucp_test::set_ucp_config(ucp_config_t *config,
                              const ucp_test_param& test_param)
{
    std::stringstream ss;
    ss << test_param;
    ucp_config_modify(config, "TLS", ss.str().c_str());
}

void ucp_test::modify_config(const std::string& name, const std::string& value,
                             bool optional)
{
    ucs_status_t status;

    status = ucp_config_modify(m_ucp_config, name.c_str(), value.c_str());
    if (status == UCS_ERR_NO_ELEM) {
        test_base::modify_config(name, value, optional);
    } else if (status != UCS_OK) {
        UCS_TEST_ABORT("Couldn't modify ucp config parameter: " <<
                        name.c_str() << " to " << value.c_str() << ": " <<
                        ucs_status_string(status));
    }
}

void ucp_test::stats_activate()
{
    ucs_stats_cleanup();
    push_config();
    modify_config("STATS_DEST",    "file:/dev/null");
    modify_config("STATS_TRIGGER", "exit");
    ucs_stats_init();
    ASSERT_TRUE(ucs_stats_is_active());
}

void ucp_test::stats_restore()
{
    ucs_stats_cleanup();
    pop_config();
    ucs_stats_init();
}


bool ucp_test::check_test_param(const std::string& name,
                                const std::string& test_case_name,
                                const ucp_test_param& test_param)
{
    typedef std::map<std::string, bool> cache_t;
    static cache_t cache;

    if (test_param.transports.empty()) {
        return false;
    }

    cache_t::iterator iter = cache.find(name);
    if (iter != cache.end()) {
        return iter->second;
    }

    ucs::handle<ucp_config_t*> config;
    UCS_TEST_CREATE_HANDLE(ucp_config_t*, config, ucp_config_release,
                           ucp_config_read, NULL, NULL);
    set_ucp_config(config, test_param);

    ucp_context_h ucph;
    ucs_status_t status;
    {
        hide_errors();
        status = ucp_init(&test_param.ctx_params, config, &ucph);
        restore_errors();
    }

    bool result;
    if (status == UCS_OK) {
        ucp_cleanup(ucph);
        result = true;
    } else if (status == UCS_ERR_NO_DEVICE) {
        result = false;
    } else {
        UCS_TEST_ABORT("Failed to create context (" << test_case_name << "): "
                       << ucs_status_string(status));
    }

    UCS_TEST_MESSAGE << "checking " << name << ": " << (result ? "yes" : "no");
    cache[name] = result;
    return result;
}

ucp_test_base::entity::entity(const ucp_test_param& test_param,
                              ucp_config_t* ucp_config,
                              const ucp_worker_params_t& worker_params)
{
    ucp_test_param entity_param = test_param;
    ucp_worker_params_t local_worker_params = worker_params;

    if (test_param.thread_type == MULTI_THREAD_CONTEXT) {
        num_workers = MT_TEST_NUM_THREADS;
        entity_param.ctx_params.mt_workers_shared = 1;
        local_worker_params.thread_mode = UCS_THREAD_MODE_SINGLE;
    } else if (test_param.thread_type == MULTI_THREAD_WORKER) {
        num_workers = 1;
        entity_param.ctx_params.mt_workers_shared = 0;
        local_worker_params.thread_mode = UCS_THREAD_MODE_MULTI;
    } else {
        num_workers = 1;
        entity_param.ctx_params.mt_workers_shared = 0;
        local_worker_params.thread_mode = UCS_THREAD_MODE_SINGLE;
    }

    entity_param.ctx_params.field_mask |= UCP_PARAM_FIELD_MT_WORKERS_SHARED;
    local_worker_params.field_mask     |= UCP_WORKER_PARAM_FIELD_THREAD_MODE;

    ucp_test::set_ucp_config(ucp_config, entity_param);

    UCS_TEST_CREATE_HANDLE(ucp_context_h, m_ucph, ucp_cleanup, ucp_init,
                           &entity_param.ctx_params, ucp_config);

    m_workers.resize(num_workers);
    for (int i = 0; i < num_workers; i++) {
        UCS_TEST_CREATE_HANDLE(ucp_worker_h, m_workers[i].first,
                               ucp_worker_destroy, ucp_worker_create, m_ucph,
                               &local_worker_params);
    }
}

ucp_test_base::entity::~entity() {
    cleanup();
}

void ucp_test_base::entity::connect(const entity* other,
                                    const ucp_ep_params_t& ep_params,
                                    int ep_idx) {
    assert(num_workers == other->get_num_workers());
    for (unsigned i = 0; i < unsigned(num_workers); i++) {
        ucs_status_t status;
        ucp_address_t *address;
        size_t address_length;
        ucp_ep_h ep;
        ucp_ep_params_t local_ep_params = ep_params;

        status = ucp_worker_get_address(other->worker(i), &address, &address_length);
        ASSERT_UCS_OK(status);

        ucp_test::hide_errors();
        local_ep_params.field_mask |= UCP_EP_PARAM_FIELD_REMOTE_ADDRESS;
        local_ep_params.address     = address;

        status = ucp_ep_create(m_workers[i].first, &local_ep_params, &ep);
        ucp_test::restore_errors();

        if (status == UCS_ERR_UNREACHABLE) {
            ucp_worker_release_address(other->worker(i), address);
            UCS_TEST_SKIP_R(m_errors.empty() ? "" : m_errors.back());
        }

        ASSERT_UCS_OK(status);

        set_ep(ep, i, ep_idx);

        ucp_worker_release_address(other->worker(i), address);
    }
}

<<<<<<< HEAD
void* ucp_test_base::entity::modify_ep(const ucp_ep_params_t& ep_params,
                                      int worker_idx, int ep_idx) {
    return ucp_ep_modify_nb(ep(worker_idx, ep_idx), &ep_params);
=======
void ucp_test_base::entity::set_ep(ucp_ep_h ep, int worker_index, int ep_index)
{
    if (ep_index < get_num_eps(worker_index)) {
        m_workers[worker_index].second[ep_index].reset(ep, ep_destructor, this);
    } else {
        m_workers[worker_index].second.push_back(
                        ucs::handle<ucp_ep_h, entity *>(ep, ucp_ep_destroy));
    }
>>>>>>> ef5bfb53
}

void ucp_test_base::entity::empty_send_completion(void *r, ucs_status_t status) {
}

void ucp_test_base::entity::accept_cb(ucp_ep_h ep, void *arg) {
    entity *self = reinterpret_cast<entity*>(arg);
    int worker_index = 0; /* TODO pass worker index in arg */
    self->set_ep(ep, worker_index, self->get_num_eps(worker_index));
}

void* ucp_test_base::entity::flush_ep_nb(int worker_index, int ep_index) const {
    return ucp_ep_flush_nb(ep(worker_index, ep_index), 0, empty_send_completion);
}

void* ucp_test_base::entity::flush_worker_nb(int worker_index) const {
    if (worker(worker_index) == NULL) {
        return NULL;
    }
    return ucp_worker_flush_nb(worker(worker_index), 0, empty_send_completion);
}

void ucp_test_base::entity::fence(int worker_index) const {
    ucs_status_t status = ucp_worker_fence(worker(worker_index));
    ASSERT_UCS_OK(status);
}

void* ucp_test_base::entity::disconnect_nb(int worker_index, int ep_index) const {
    ucp_ep_h ep = revoke_ep(worker_index, ep_index);
    if (ep == NULL) {
        return NULL;
    }
    return ucp_disconnect_nb(ep);
}

void ucp_test_base::entity::destroy_worker(int worker_index) {
    for (size_t i = 0; i < m_workers[worker_index].second.size(); ++i) {
        m_workers[worker_index].second[i].revoke();
    }
    m_workers[worker_index].first.reset();
}

ucp_ep_h ucp_test_base::entity::ep(int worker_index, int ep_index) const {
    if (size_t(worker_index) < m_workers.size()) {
        if (size_t(ep_index) < m_workers[worker_index].second.size()) {
            return m_workers[worker_index].second[ep_index];
        }
    }
    return NULL;
}

ucp_ep_h ucp_test_base::entity::revoke_ep(int worker_index, int ep_index) const {
    ucp_ep_h ucp_ep = ep(worker_index, ep_index);

    if (ucp_ep) {
        m_workers[worker_index].second[ep_index].revoke();
    }

    return ucp_ep;
}

ucs_status_t ucp_test_base::entity::listen(const struct sockaddr* saddr,
                                           socklen_t addrlen, int worker_index)
{
    ucp_worker_listener_params_t params;
    ucp_listener_h listener;

    params.field_mask            = UCP_WORKER_LISTENER_PARAM_FIELD_SOCK_ADDR |
                                   UCP_WORKER_LISTENER_PARAM_FIELD_CALLBACK;
    params.sockaddr.addr         = saddr;
    params.sockaddr.addrlen      = addrlen;
    params.ep_accept_handler.cb  = accept_cb;
    params.ep_accept_handler.arg = reinterpret_cast<void*>(this);

    wrap_errors();
    ucs_status_t status = ucp_worker_listen(worker(worker_index), &params, &listener);
    restore_errors();
    if (status == UCS_OK) {
        m_listener.reset(listener, (void(*)(ucp_listener_h))ucp_listener_destroy);
    } else if (status != UCS_ERR_INVALID_ADDR) {
        /* throw error if status is not (UCS_OK or UCS_ERR_INVALID_ADDR) */
        ASSERT_UCS_OK(status);
    }
    return status;
}

ucp_worker_h ucp_test_base::entity::worker(int worker_index) const {
    return m_workers[worker_index].first;
}

ucp_context_h ucp_test_base::entity::ucph() const {
    return m_ucph;
}

unsigned ucp_test_base::entity::progress(int worker_index)
{
    ucp_worker_h ucp_worker = worker(worker_index);
    return ucp_worker ? ucp_worker_progress(ucp_worker) : 0;
}

int ucp_test_base::entity::get_num_workers() const {
    ucs_assert(m_workers.size() == size_t(num_workers));
    return num_workers;
}

int ucp_test_base::entity::get_num_eps(int worker_index) const {
    return m_workers[worker_index].second.size();
}

void ucp_test_base::entity::warn_existing_eps() const {
    for (size_t worker_index = 0; worker_index < m_workers.size(); ++worker_index) {
        for (size_t ep_index = 0; ep_index < m_workers[worker_index].second.size();
             ++ep_index) {
            ADD_FAILURE() << "ep(" << worker_index << "," << ep_index <<
                             ")=" << m_workers[worker_index].second[ep_index].get() <<
                             " was not destroyed during test cleanup()";
        }
    }
}

void ucp_test_base::entity::cleanup() {
    m_listener.reset();
    m_workers.clear();
}

void ucp_test_base::entity::ep_destructor(ucp_ep_h ep, entity *e)
{
    ucs_status_ptr_t req = ucp_disconnect_nb(ep);
    if (!UCS_PTR_IS_PTR(req)) {
        return;
    }

    ucs_status_t        status;
    ucp_tag_recv_info_t info;
    do {
        e->progress();
        status = ucp_request_test(req, &info);
    } while (status == UCS_INPROGRESS);
    EXPECT_EQ(UCS_OK, status);
    ucp_request_release(req);
}<|MERGE_RESOLUTION|>--- conflicted
+++ resolved
@@ -377,11 +377,12 @@
     }
 }
 
-<<<<<<< HEAD
 void* ucp_test_base::entity::modify_ep(const ucp_ep_params_t& ep_params,
                                       int worker_idx, int ep_idx) {
     return ucp_ep_modify_nb(ep(worker_idx, ep_idx), &ep_params);
-=======
+}
+
+
 void ucp_test_base::entity::set_ep(ucp_ep_h ep, int worker_index, int ep_index)
 {
     if (ep_index < get_num_eps(worker_index)) {
@@ -390,7 +391,6 @@
         m_workers[worker_index].second.push_back(
                         ucs::handle<ucp_ep_h, entity *>(ep, ucp_ep_destroy));
     }
->>>>>>> ef5bfb53
 }
 
 void ucp_test_base::entity::empty_send_completion(void *r, ucs_status_t status) {
